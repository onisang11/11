"""Graph diameter, radius, eccentricity and other properties."""

import networkx as nx
from networkx.utils import not_implemented_for

__all__ = [
    "eccentricity",
    "diameter",
    "radius",
    "periphery",
    "center",
    "barycenter",
    "resistance_distance",
    "kemeny_constant",
    "effective_graph_resistance",
]


def _extrema_bounding(G, compute="diameter", weight=None):
    """Compute requested extreme distance metric of undirected graph G

    Computation is based on smart lower and upper bounds, and in practice
    linear in the number of nodes, rather than quadratic (except for some
    border cases such as complete graphs or circle shaped graphs).

    Parameters
    ----------
    G : NetworkX graph
       An undirected graph

    compute : string denoting the requesting metric
       "diameter" for the maximal eccentricity value,
       "radius" for the minimal eccentricity value,
       "periphery" for the set of nodes with eccentricity equal to the diameter,
       "center" for the set of nodes with eccentricity equal to the radius,
       "eccentricities" for the maximum distance from each node to all other nodes in G

    weight : string, function, or None
        If this is a string, then edge weights will be accessed via the
        edge attribute with this key (that is, the weight of the edge
        joining `u` to `v` will be ``G.edges[u, v][weight]``). If no
        such edge attribute exists, the weight of the edge is assumed to
        be one.

        If this is a function, the weight of an edge is the value
        returned by the function. The function must accept exactly three
        positional arguments: the two endpoints of an edge and the
        dictionary of edge attributes for that edge. The function must
        return a number.

        If this is None, every edge has weight/distance/cost 1.

        Weights stored as floating point values can lead to small round-off
        errors in distances. Use integer weights to avoid this.

        Weights should be positive, since they are distances.

    Returns
    -------
    value : value of the requested metric
       int for "diameter" and "radius" or
       list of nodes for "center" and "periphery" or
       dictionary of eccentricity values keyed by node for "eccentricities"

    Raises
    ------
    NetworkXError
        If the graph consists of multiple components
    ValueError
        If `compute` is not one of "diameter", "radius", "periphery", "center", or "eccentricities".

    Notes
    -----
    This algorithm was proposed in [1]_ and discussed further in [2]_ and [3]_.

    References
    ----------
    .. [1] F. W. Takes, W. A. Kosters,
       "Determining the diameter of small world networks."
       Proceedings of the 20th ACM international conference on Information and knowledge management, 2011
       https://dl.acm.org/doi/abs/10.1145/2063576.2063748
    .. [2] F. W. Takes, W. A. Kosters,
       "Computing the Eccentricity Distribution of Large Graphs."
       Algorithms, 2013
       https://www.mdpi.com/1999-4893/6/1/100
    .. [3] M. Borassi, P. Crescenzi, M. Habib, W. A. Kosters, A. Marino, F. W. Takes,
       "Fast diameter and radius BFS-based computation in (weakly connected) real-world graphs: With an application to the six degrees of separation games. "
       Theoretical Computer Science, 2015
       https://www.sciencedirect.com/science/article/pii/S0304397515001644
    """
    # init variables
    degrees = dict(G.degree())  # start with the highest degree node
    minlowernode = max(degrees, key=degrees.get)
    N = len(degrees)  # number of nodes
    # alternate between smallest lower and largest upper bound
    high = False
    # status variables
    ecc_lower = dict.fromkeys(G, 0)
    ecc_upper = dict.fromkeys(G, N)
    candidates = set(G)

    # (re)set bound extremes
    minlower = N
    maxlower = 0
    minupper = N
    maxupper = 0

    # repeat the following until there are no more candidates
    while candidates:
        if high:
            current = maxuppernode  # select node with largest upper bound
        else:
            current = minlowernode  # select node with smallest lower bound
        high = not high

        # get distances from/to current node and derive eccentricity
        dist = nx.shortest_path_length(G, source=current, weight=weight)

        if len(dist) != N:
            msg = "Cannot compute metric because graph is not connected."
            raise nx.NetworkXError(msg)
        current_ecc = max(dist.values())

        # print status update
        #        print ("ecc of " + str(current) + " (" + str(ecc_lower[current]) + "/"
        #        + str(ecc_upper[current]) + ", deg: " + str(dist[current]) + ") is "
        #        + str(current_ecc))
        #        print(ecc_upper)

        # (re)set bound extremes
        maxuppernode = None
        minlowernode = None

        # update node bounds
        for i in candidates:
            # update eccentricity bounds
            d = dist[i]
            ecc_lower[i] = low = max(ecc_lower[i], max(d, (current_ecc - d)))
            ecc_upper[i] = upp = min(ecc_upper[i], current_ecc + d)

            # update min/max values of lower and upper bounds
            minlower = min(ecc_lower[i], minlower)
            maxlower = max(ecc_lower[i], maxlower)
            minupper = min(ecc_upper[i], minupper)
            maxupper = max(ecc_upper[i], maxupper)

        # update candidate set
        if compute == "diameter":
            ruled_out = {
                i
                for i in candidates
                if ecc_upper[i] <= maxlower and 2 * ecc_lower[i] >= maxupper
            }
        elif compute == "radius":
            ruled_out = {
                i
                for i in candidates
                if ecc_lower[i] >= minupper and ecc_upper[i] + 1 <= 2 * minlower
            }
        elif compute == "periphery":
            ruled_out = {
                i
                for i in candidates
                if ecc_upper[i] < maxlower
                and (maxlower == maxupper or ecc_lower[i] > maxupper)
            }
        elif compute == "center":
            ruled_out = {
                i
                for i in candidates
                if ecc_lower[i] > minupper
                and (minlower == minupper or ecc_upper[i] + 1 < 2 * minlower)
            }
        elif compute == "eccentricities":
            ruled_out = set()
        else:
            msg = "compute must be one of 'diameter', 'radius', 'periphery', 'center', 'eccentricities'"
            raise ValueError(msg)

        ruled_out.update(i for i in candidates if ecc_lower[i] == ecc_upper[i])
        candidates -= ruled_out

        #        for i in ruled_out:
        #            print("removing %g: ecc_u: %g maxl: %g ecc_l: %g maxu: %g"%
        #                    (i,ecc_upper[i],maxlower,ecc_lower[i],maxupper))
        #        print("node %g: ecc_u: %g maxl: %g ecc_l: %g maxu: %g"%
        #                    (4,ecc_upper[4],maxlower,ecc_lower[4],maxupper))
        #        print("NODE 4: %g"%(ecc_upper[4] <= maxlower))
        #        print("NODE 4: %g"%(2 * ecc_lower[4] >= maxupper))
        #        print("NODE 4: %g"%(ecc_upper[4] <= maxlower
        #                            and 2 * ecc_lower[4] >= maxupper))

        # updating maxuppernode and minlowernode for selection in next round
        for i in candidates:
            if (
                minlowernode is None
                or (
                    ecc_lower[i] == ecc_lower[minlowernode]
                    and degrees[i] > degrees[minlowernode]
                )
                or (ecc_lower[i] < ecc_lower[minlowernode])
            ):
                minlowernode = i

            if (
                maxuppernode is None
                or (
                    ecc_upper[i] == ecc_upper[maxuppernode]
                    and degrees[i] > degrees[maxuppernode]
                )
                or (ecc_upper[i] > ecc_upper[maxuppernode])
            ):
                maxuppernode = i

        # print status update
    #        print (" min=" + str(minlower) + "/" + str(minupper) +
    #        " max=" + str(maxlower) + "/" + str(maxupper) +
    #        " candidates: " + str(len(candidates)))
    #        print("cand:",candidates)
    #        print("ecc_l",ecc_lower)
    #        print("ecc_u",ecc_upper)
    #        wait = input("press Enter to continue")

    # return the correct value of the requested metric
    if compute == "diameter":
        return maxlower
    if compute == "radius":
        return minupper
    if compute == "periphery":
        p = [v for v in G if ecc_lower[v] == maxlower]
        return p
    if compute == "center":
        c = [v for v in G if ecc_upper[v] == minupper]
        return c
    if compute == "eccentricities":
        return ecc_lower
    return None


@nx._dispatchable(edge_attrs="weight")
def eccentricity(G, v=None, sp=None, weight=None):
    """Returns the eccentricity of nodes in G.

    The eccentricity of a node v is the maximum distance from v to
    all other nodes in G.

    Parameters
    ----------
    G : NetworkX graph
       A graph

    v : node, optional
       Return value of specified node

    sp : dict of dicts, optional
       All pairs shortest path lengths as a dictionary of dictionaries

    weight : string, function, or None (default=None)
        If this is a string, then edge weights will be accessed via the
        edge attribute with this key (that is, the weight of the edge
        joining `u` to `v` will be ``G.edges[u, v][weight]``). If no
        such edge attribute exists, the weight of the edge is assumed to
        be one.

        If this is a function, the weight of an edge is the value
        returned by the function. The function must accept exactly three
        positional arguments: the two endpoints of an edge and the
        dictionary of edge attributes for that edge. The function must
        return a number.

        If this is None, every edge has weight/distance/cost 1.

        Weights stored as floating point values can lead to small round-off
        errors in distances. Use integer weights to avoid this.

        Weights should be positive, since they are distances.

    Returns
    -------
    ecc : dictionary
       A dictionary of eccentricity values keyed by node.

    Examples
    --------
    >>> G = nx.Graph([(1, 2), (1, 3), (1, 4), (3, 4), (3, 5), (4, 5)])
    >>> dict(nx.eccentricity(G))
    {1: 2, 2: 3, 3: 2, 4: 2, 5: 3}

    >>> dict(nx.eccentricity(G, v=[1, 5]))  # This returns the eccentricity of node 1 & 5
    {1: 2, 5: 3}

    """
    #    if v is None:                # none, use entire graph
    #        nodes=G.nodes()
    #    elif v in G:               # is v a single node
    #        nodes=[v]
    #    else:                      # assume v is a container of nodes
    #        nodes=v
    order = G.order()
    e = {}
    for n in G.nbunch_iter(v):
        if sp is None:
            length = nx.shortest_path_length(G, source=n, weight=weight)

            L = len(length)
        else:
            try:
                length = sp[n]
                L = len(length)
            except TypeError as err:
                raise nx.NetworkXError('Format of "sp" is invalid.') from err
        if L != order:
            if G.is_directed():
                msg = (
                    "Found infinite path length because the digraph is not"
                    " strongly connected"
                )
            else:
                msg = "Found infinite path length because the graph is not" " connected"
            raise nx.NetworkXError(msg)

        e[n] = max(length.values())

    if v in G:
        return e[v]  # return single value
    return e


@nx._dispatchable(edge_attrs="weight")
def diameter(G, e=None, usebounds=False, weight=None):
    """Returns the diameter of the graph G.

    The diameter is the maximum eccentricity.

    Parameters
    ----------
    G : NetworkX graph
       A graph

    e : eccentricity dictionary, optional
      A precomputed dictionary of eccentricities.

    weight : string, function, or None
        If this is a string, then edge weights will be accessed via the
        edge attribute with this key (that is, the weight of the edge
        joining `u` to `v` will be ``G.edges[u, v][weight]``). If no
        such edge attribute exists, the weight of the edge is assumed to
        be one.

        If this is a function, the weight of an edge is the value
        returned by the function. The function must accept exactly three
        positional arguments: the two endpoints of an edge and the
        dictionary of edge attributes for that edge. The function must
        return a number.

        If this is None, every edge has weight/distance/cost 1.

        Weights stored as floating point values can lead to small round-off
        errors in distances. Use integer weights to avoid this.

        Weights should be positive, since they are distances.

    Returns
    -------
    d : integer
       Diameter of graph

    Examples
    --------
    >>> G = nx.Graph([(1, 2), (1, 3), (1, 4), (3, 4), (3, 5), (4, 5)])
    >>> nx.diameter(G)
    3

    See Also
    --------
    eccentricity
    """
    if usebounds is True and e is None and not G.is_directed():
        return _extrema_bounding(G, compute="diameter", weight=weight)
    if e is None:
        e = eccentricity(G, weight=weight)
    return max(e.values())


@nx._dispatchable(edge_attrs="weight")
def periphery(G, e=None, usebounds=False, weight=None):
    """Returns the periphery of the graph G.

    The periphery is the set of nodes with eccentricity equal to the diameter.

    Parameters
    ----------
    G : NetworkX graph
       A graph

    e : eccentricity dictionary, optional
      A precomputed dictionary of eccentricities.

    weight : string, function, or None
        If this is a string, then edge weights will be accessed via the
        edge attribute with this key (that is, the weight of the edge
        joining `u` to `v` will be ``G.edges[u, v][weight]``). If no
        such edge attribute exists, the weight of the edge is assumed to
        be one.

        If this is a function, the weight of an edge is the value
        returned by the function. The function must accept exactly three
        positional arguments: the two endpoints of an edge and the
        dictionary of edge attributes for that edge. The function must
        return a number.

        If this is None, every edge has weight/distance/cost 1.

        Weights stored as floating point values can lead to small round-off
        errors in distances. Use integer weights to avoid this.

        Weights should be positive, since they are distances.

    Returns
    -------
    p : list
       List of nodes in periphery

    Examples
    --------
    >>> G = nx.Graph([(1, 2), (1, 3), (1, 4), (3, 4), (3, 5), (4, 5)])
    >>> nx.periphery(G)
    [2, 5]

    See Also
    --------
    barycenter
    center
    """
    if usebounds is True and e is None and not G.is_directed():
        return _extrema_bounding(G, compute="periphery", weight=weight)
    if e is None:
        e = eccentricity(G, weight=weight)
    diameter = max(e.values())
    p = [v for v in e if e[v] == diameter]
    return p


@nx._dispatchable(edge_attrs="weight")
def radius(G, e=None, usebounds=False, weight=None):
    """Returns the radius of the graph G.

    The radius is the minimum eccentricity.

    Parameters
    ----------
    G : NetworkX graph
       A graph

    e : eccentricity dictionary, optional
      A precomputed dictionary of eccentricities.

    weight : string, function, or None
        If this is a string, then edge weights will be accessed via the
        edge attribute with this key (that is, the weight of the edge
        joining `u` to `v` will be ``G.edges[u, v][weight]``). If no
        such edge attribute exists, the weight of the edge is assumed to
        be one.

        If this is a function, the weight of an edge is the value
        returned by the function. The function must accept exactly three
        positional arguments: the two endpoints of an edge and the
        dictionary of edge attributes for that edge. The function must
        return a number.

        If this is None, every edge has weight/distance/cost 1.

        Weights stored as floating point values can lead to small round-off
        errors in distances. Use integer weights to avoid this.

        Weights should be positive, since they are distances.

    Returns
    -------
    r : integer
       Radius of graph

    Examples
    --------
    >>> G = nx.Graph([(1, 2), (1, 3), (1, 4), (3, 4), (3, 5), (4, 5)])
    >>> nx.radius(G)
    2

    """
    if usebounds is True and e is None and not G.is_directed():
        return _extrema_bounding(G, compute="radius", weight=weight)
    if e is None:
        e = eccentricity(G, weight=weight)
    return min(e.values())


@nx._dispatchable(edge_attrs="weight")
def center(G, e=None, usebounds=False, weight=None):
    """Returns the center of the graph G.

    The center is the set of nodes with eccentricity equal to radius.

    Parameters
    ----------
    G : NetworkX graph
       A graph

    e : eccentricity dictionary, optional
      A precomputed dictionary of eccentricities.

    weight : string, function, or None
        If this is a string, then edge weights will be accessed via the
        edge attribute with this key (that is, the weight of the edge
        joining `u` to `v` will be ``G.edges[u, v][weight]``). If no
        such edge attribute exists, the weight of the edge is assumed to
        be one.

        If this is a function, the weight of an edge is the value
        returned by the function. The function must accept exactly three
        positional arguments: the two endpoints of an edge and the
        dictionary of edge attributes for that edge. The function must
        return a number.

        If this is None, every edge has weight/distance/cost 1.

        Weights stored as floating point values can lead to small round-off
        errors in distances. Use integer weights to avoid this.

        Weights should be positive, since they are distances.

    Returns
    -------
    c : list
       List of nodes in center

    Examples
    --------
    >>> G = nx.Graph([(1, 2), (1, 3), (1, 4), (3, 4), (3, 5), (4, 5)])
    >>> list(nx.center(G))
    [1, 3, 4]

    See Also
    --------
    barycenter
    periphery
    """
    if usebounds is True and e is None and not G.is_directed():
        return _extrema_bounding(G, compute="center", weight=weight)
    if e is None:
        e = eccentricity(G, weight=weight)
    radius = min(e.values())
    p = [v for v in e if e[v] == radius]
    return p


@nx._dispatchable(edge_attrs="weight", mutates_input={"attr": 2})
def barycenter(G, weight=None, attr=None, sp=None):
    r"""Calculate barycenter of a connected graph, optionally with edge weights.

    The :dfn:`barycenter` a
    :func:`connected <networkx.algorithms.components.is_connected>` graph
    :math:`G` is the subgraph induced by the set of its nodes :math:`v`
    minimizing the objective function

    .. math::

        \sum_{u \in V(G)} d_G(u, v),

    where :math:`d_G` is the (possibly weighted) :func:`path length
    <networkx.algorithms.shortest_paths.generic.shortest_path_length>`.
    The barycenter is also called the :dfn:`median`. See [West01]_, p. 78.

    Parameters
    ----------
    G : :class:`networkx.Graph`
        The connected graph :math:`G`.
    weight : :class:`str`, optional
        Passed through to
        :func:`~networkx.algorithms.shortest_paths.generic.shortest_path_length`.
    attr : :class:`str`, optional
        If given, write the value of the objective function to each node's
        `attr` attribute. Otherwise do not store the value.
    sp : dict of dicts, optional
       All pairs shortest path lengths as a dictionary of dictionaries

    Returns
    -------
    list
        Nodes of `G` that induce the barycenter of `G`.

    Raises
    ------
    NetworkXNoPath
        If `G` is disconnected. `G` may appear disconnected to
        :func:`barycenter` if `sp` is given but is missing shortest path
        lengths for any pairs.
    ValueError
        If `sp` and `weight` are both given.

    Examples
    --------
    >>> G = nx.Graph([(1, 2), (1, 3), (1, 4), (3, 4), (3, 5), (4, 5)])
    >>> nx.barycenter(G)
    [1, 3, 4]

    See Also
    --------
    center
    periphery
    """
    if sp is None:
        sp = nx.shortest_path_length(G, weight=weight)
    else:
        sp = sp.items()
        if weight is not None:
            raise ValueError("Cannot use both sp, weight arguments together")
    smallest, barycenter_vertices, n = float("inf"), [], len(G)
    for v, dists in sp:
        if len(dists) < n:
            raise nx.NetworkXNoPath(
                f"Input graph {G} is disconnected, so every induced subgraph "
                "has infinite barycentricity."
            )
        barycentricity = sum(dists.values())
        if attr is not None:
            G.nodes[v][attr] = barycentricity
        if barycentricity < smallest:
            smallest = barycentricity
            barycenter_vertices = [v]
        elif barycentricity == smallest:
            barycenter_vertices.append(v)
    if attr is not None:
<<<<<<< HEAD
        G.__networkx_cache__.clear()
=======
        nx._clear_cache(G)
>>>>>>> 76c3e9bc
    return barycenter_vertices


@not_implemented_for("directed")
@nx._dispatchable(edge_attrs="weight")
def resistance_distance(G, nodeA=None, nodeB=None, weight=None, invert_weight=True):
    """Returns the resistance distance between pairs of nodes in graph G.

    The resistance distance between two nodes of a graph is akin to treating
    the graph as a grid of resistors with a resistance equal to the provided
    weight [1]_, [2]_.

    If weight is not provided, then a weight of 1 is used for all edges.

    If two nodes are the same, the resistance distance is zero.

    Parameters
    ----------
    G : NetworkX graph
       A graph

    nodeA : node or None, optional (default=None)
      A node within graph G.
      If None, compute resistance distance using all nodes as source nodes.

    nodeB : node or None, optional (default=None)
      A node within graph G.
      If None, compute resistance distance using all nodes as target nodes.

    weight : string or None, optional (default=None)
       The edge data key used to compute the resistance distance.
       If None, then each edge has weight 1.

    invert_weight : boolean (default=True)
        Proper calculation of resistance distance requires building the
        Laplacian matrix with the reciprocal of the weight. Not required
        if the weight is already inverted. Weight cannot be zero.

    Returns
    -------
    rd : dict or float
       If `nodeA` and `nodeB` are given, resistance distance between `nodeA`
       and `nodeB`. If `nodeA` or `nodeB` is unspecified (the default), a
       dictionary of nodes with resistance distances as the value.

    Raises
    ------
    NetworkXNotImplemented
        If `G` is a directed graph.

    NetworkXError
        If `G` is not connected, or contains no nodes,
        or `nodeA` is not in `G` or `nodeB` is not in `G`.

    Examples
    --------
    >>> G = nx.Graph([(1, 2), (1, 3), (1, 4), (3, 4), (3, 5), (4, 5)])
    >>> round(nx.resistance_distance(G, 1, 3), 10)
    0.625

    Notes
    -----
    The implementation is based on Theorem A in [2]_. Self-loops are ignored.
    Multi-edges are contracted in one edge with weight equal to the harmonic sum of the weights.

    References
    ----------
    .. [1] Wikipedia
       "Resistance distance."
       https://en.wikipedia.org/wiki/Resistance_distance
    .. [2] D. J. Klein and M. Randic.
        Resistance distance.
        J. of Math. Chem. 12:81-95, 1993.
    """
    import numpy as np

    if len(G) == 0:
        raise nx.NetworkXError("Graph G must contain at least one node.")
    if not nx.is_connected(G):
        raise nx.NetworkXError("Graph G must be strongly connected.")
    if nodeA is not None and nodeA not in G:
        raise nx.NetworkXError("Node A is not in graph G.")
    if nodeB is not None and nodeB not in G:
        raise nx.NetworkXError("Node B is not in graph G.")

    G = G.copy()
    node_list = list(G)

    # Invert weights
    if invert_weight and weight is not None:
        if G.is_multigraph():
            for u, v, k, d in G.edges(keys=True, data=True):
                d[weight] = 1 / d[weight]
        else:
            for u, v, d in G.edges(data=True):
                d[weight] = 1 / d[weight]

    # Compute resistance distance using the Pseudo-inverse of the Laplacian
    # Self-loops are ignored
    L = nx.laplacian_matrix(G, weight=weight).todense()
    Linv = np.linalg.pinv(L, hermitian=True)

    # Return relevant distances
    if nodeA is not None and nodeB is not None:
        i = node_list.index(nodeA)
        j = node_list.index(nodeB)
        return Linv.item(i, i) + Linv.item(j, j) - Linv.item(i, j) - Linv.item(j, i)

    elif nodeA is not None:
        i = node_list.index(nodeA)
        d = {}
        for n in G:
            j = node_list.index(n)
            d[n] = Linv.item(i, i) + Linv.item(j, j) - Linv.item(i, j) - Linv.item(j, i)
        return d

    elif nodeB is not None:
        j = node_list.index(nodeB)
        d = {}
        for n in G:
            i = node_list.index(n)
            d[n] = Linv.item(i, i) + Linv.item(j, j) - Linv.item(i, j) - Linv.item(j, i)
        return d

    else:
        d = {}
        for n in G:
            i = node_list.index(n)
            d[n] = {}
            for n2 in G:
                j = node_list.index(n2)
                d[n][n2] = (
                    Linv.item(i, i)
                    + Linv.item(j, j)
                    - Linv.item(i, j)
                    - Linv.item(j, i)
                )
        return d


@not_implemented_for("directed")
@nx._dispatchable(edge_attrs="weight")
def effective_graph_resistance(G, weight=None, invert_weight=True):
    """Returns the Effective graph resistance of G.

    Also known as the Kirchhoff index.

    The effective graph resistance is defined as the sum
    of the resistance distance of every node pair in G [1]_.

    If weight is not provided, then a weight of 1 is used for all edges.

    The effective graph resistance of a disconnected graph is infinite.

    Parameters
    ----------
    G : NetworkX graph
       A graph

    weight : string or None, optional (default=None)
       The edge data key used to compute the effective graph resistance.
       If None, then each edge has weight 1.

    invert_weight : boolean (default=True)
        Proper calculation of resistance distance requires building the
        Laplacian matrix with the reciprocal of the weight. Not required
        if the weight is already inverted. Weight cannot be zero.

    Returns
    -------
    RG : float
        The effective graph resistance of `G`.

    Raises
    ------
    NetworkXNotImplemented
        If `G` is a directed graph.

    NetworkXError
        If `G` does not contain any nodes.

    Examples
    --------
    >>> G = nx.Graph([(1, 2), (1, 3), (1, 4), (3, 4), (3, 5), (4, 5)])
    >>> round(nx.effective_graph_resistance(G), 10)
    10.25

    Notes
    -----
    The implementation is based on Theorem 2.2 in [2]_. Self-loops are ignored.
    Multi-edges are contracted in one edge with weight equal to the harmonic sum of the weights.

    References
    ----------
    .. [1] Wolfram
       "Kirchhoff Index."
       https://mathworld.wolfram.com/KirchhoffIndex.html
    .. [2] W. Ellens, F. M. Spieksma, P. Van Mieghem, A. Jamakovic, R. E. Kooij.
        Effective graph resistance.
        Lin. Alg. Appl. 435:2491-2506, 2011.
    """
    import numpy as np

    if len(G) == 0:
        raise nx.NetworkXError("Graph G must contain at least one node.")

    # Disconnected graphs have infinite Effective graph resistance
    if not nx.is_connected(G):
        return float("inf")

    # Invert weights
    G = G.copy()
    if invert_weight and weight is not None:
        if G.is_multigraph():
            for u, v, k, d in G.edges(keys=True, data=True):
                d[weight] = 1 / d[weight]
        else:
            for u, v, d in G.edges(data=True):
                d[weight] = 1 / d[weight]

    # Get Laplacian eigenvalues
    mu = np.sort(nx.laplacian_spectrum(G, weight=weight))

    # Compute Effective graph resistance based on spectrum of the Laplacian
    # Self-loops are ignored
    return float(np.sum(1 / mu[1:]) * G.number_of_nodes())


@nx.utils.not_implemented_for("directed")
@nx._dispatchable(edge_attrs="weight")
def kemeny_constant(G, *, weight=None):
    """Returns the Kemeny constant of the given graph.

    The *Kemeny constant* (or Kemeny's constant) of a graph `G`
    can be computed by regarding the graph as a Markov chain.
    The Kemeny constant is then the expected number of time steps
    to transition from a starting state i to a random destination state
    sampled from the Markov chain's stationary distribution.
    The Kemeny constant is independent of the chosen initial state [1]_.

    The Kemeny constant measures the time needed for spreading
    across a graph. Low values indicate a closely connected graph
    whereas high values indicate a spread-out graph.

    If weight is not provided, then a weight of 1 is used for all edges.

    Since `G` represents a Markov chain, the weights must be positive.

    Parameters
    ----------
    G : NetworkX graph

    weight : string or None, optional (default=None)
       The edge data key used to compute the Kemeny constant.
       If None, then each edge has weight 1.

    Returns
    -------
    float
        The Kemeny constant of the graph `G`.

    Raises
    ------
    NetworkXNotImplemented
        If the graph `G` is directed.

    NetworkXError
        If the graph `G` is not connected, or contains no nodes,
        or has edges with negative weights.

    Examples
    --------
    >>> G = nx.complete_graph(5)
    >>> round(nx.kemeny_constant(G), 10)
    3.2

    Notes
    -----
    The implementation is based on equation (3.3) in [2]_.
    Self-loops are allowed and indicate a Markov chain where
    the state can remain the same. Multi-edges are contracted
    in one edge with weight equal to the sum of the weights.

    References
    ----------
    .. [1] Wikipedia
       "Kemeny's constant."
       https://en.wikipedia.org/wiki/Kemeny%27s_constant
    .. [2] Lovász L.
        Random walks on graphs: A survey.
        Paul Erdös is Eighty, vol. 2, Bolyai Society,
        Mathematical Studies, Keszthely, Hungary (1993), pp. 1-46
    """
    import numpy as np
    import scipy as sp

    if len(G) == 0:
        raise nx.NetworkXError("Graph G must contain at least one node.")
    if not nx.is_connected(G):
        raise nx.NetworkXError("Graph G must be connected.")
    if nx.is_negatively_weighted(G, weight=weight):
        raise nx.NetworkXError("The weights of graph G must be nonnegative.")

    # Compute matrix H = D^-1/2 A D^-1/2
    A = nx.adjacency_matrix(G, weight=weight)
    n, m = A.shape
    diags = A.sum(axis=1)
    with np.errstate(divide="ignore"):
        diags_sqrt = 1.0 / np.sqrt(diags)
    diags_sqrt[np.isinf(diags_sqrt)] = 0
    DH = sp.sparse.csr_array(sp.sparse.spdiags(diags_sqrt, 0, m, n, format="csr"))
    H = DH @ (A @ DH)

    # Compute eigenvalues of H
    eig = np.sort(sp.linalg.eigvalsh(H.todense()))

    # Compute the Kemeny constant
    return float(np.sum(1 / (1 - eig[:-1])))<|MERGE_RESOLUTION|>--- conflicted
+++ resolved
@@ -630,11 +630,7 @@
         elif barycentricity == smallest:
             barycenter_vertices.append(v)
     if attr is not None:
-<<<<<<< HEAD
-        G.__networkx_cache__.clear()
-=======
         nx._clear_cache(G)
->>>>>>> 76c3e9bc
     return barycenter_vertices
 
 
