--- conflicted
+++ resolved
@@ -234,15 +234,9 @@
         nb = (n-1.0)*(n-2.0)  # normalization factor
     else:
         nb = 2.0
-<<<<<<< HEAD
-    for i, v in enumerate(H):  # map integers to nodes
-        betweenness[v] = float((betweenness[v]-i)*2.0/nb)
-    return dict((ordering[k], v) for k, v in betweenness.items())
-=======
     for v in H:
         betweenness[v] = float((betweenness[v]-v)*2.0/nb)
-    return dict((ordering[k],v) for k,v in betweenness.items())
->>>>>>> 144f8172
+    return dict((ordering[k], v) for k, v in betweenness.items())
 
 
 @not_implemented_for('directed')
@@ -340,14 +334,9 @@
     ordering = list(reverse_cuthill_mckee_ordering(G))
     # make a copy with integer labels according to rcm ordering
     # this could be done without a copy if we really wanted to
-<<<<<<< HEAD
-    H = nx.relabel_nodes(G, dict(zip(ordering, range(n))))
-    betweenness = dict.fromkeys(H.edges(), 0.0)
-=======
-    H = nx.relabel_nodes(G,dict(zip(ordering,range(n))))
-    edges = (tuple(sorted((u,v))) for u,v in H.edges())
-    betweenness= dict.fromkeys(edges,0.0)
->>>>>>> 144f8172
+    H = nx.relabel_nodes(G, dict(zip(ordering,range(n))))
+    edges = (tuple(sorted((u, v))) for u, v in H.edges())
+    betweenness= dict.fromkeys(edges, 0.0)
     if normalized:
         nb = (n-1.0)*(n-2.0)  # normalization factor
     else:
