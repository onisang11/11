--- conflicted
+++ resolved
@@ -60,17 +60,10 @@
 
     def test_dispersion_v_only(self):
         G = small_ego_G()
-<<<<<<< HEAD
-        disp_Gh = nx.dispersion(G, v="h", normalized=False)
-        disp_Gh_normalized = nx.dispersion(G, v="h", normalized=True)
-        assert disp_Gh == {"c": 0, "f": 0, "j": 0, "k": 0, "u": 4}
-        assert disp_Gh_normalized == {"c": 0.0, "f": 0.0, "j": 0.0, "k": 0.0, "u": 1.0}
-=======
         disp_G_h = nx.dispersion(G, v="h", normalized=False)
         disp_G_h_normalized = nx.dispersion(G, v="h", normalized=True)
         assert disp_G_h == {"c": 0, "f": 0, "j": 0, "k": 0, "u": 4}
         assert disp_G_h_normalized == {"c": 0.0, "f": 0.0, "j": 0.0, "k": 0.0, "u": 1.0}
->>>>>>> 6096b099
 
     def test_impossible_things(self):
         G = nx.karate_club_graph()
