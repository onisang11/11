--- conflicted
+++ resolved
@@ -243,44 +243,34 @@
     total_edges = G.number_of_edges()
     return intra_edges / total_edges
 
-<<<<<<< HEAD
-def modularity(G, communities, weight='weight', resolution=1):
-=======
-
-def modularity(G, communities, weight="weight"):
->>>>>>> 37f63fb7
+
+def modularity(G, communities, weight="weight", resolution=1):
     r"""Returns the modularity of the given partition of the graph.
+
     Modularity is defined in [1]_ as
+
     .. math::
         Q = \frac{1}{2m} \sum_{ij} \left( A_{ij} - \gamma\frac{k_ik_j}{2m}\right)
             \delta(c_i,c_j)
-    where $m$ is the number of edges, $A$ is the adjacency matrix of
-    `G`, $k_i$ is the degree of $i$ and $\delta(c_i, c_j)$
-<<<<<<< HEAD
-    is 1 if $i$ and $j$ are in the same community and 0 otherwise,
-    $\gamma$ is the resolution parameter.
-    Parameters
-    ----------
-    G : NetworkX Graph
-    communities : list
-        List of sets of nodes of `G` representing a partition of the
-        nodes.
-    resolution : float
-        Default 1.
-        If resolution is less than 1, modularity favors largers communities.
-        Greater than 1 favors smaller communities.
-=======
-    is 1 if $i$ and $j$ are in the same community and 0 otherwise.
+
+    where $m$ is the number of edges, $A$ is the adjacency matrix of `G`,
+    $k_i$ is the degree of $i$, $\gamma$ is the resolution parameter,
+    and $\delta(c_i, c_j)$ is 1 if $i$ and $j$ are in the same community else 0.
 
     According to [2]_ (and verified by some algebra) this can be reduced to
 
     .. math::
        Q = \sum_{c=1}^{n}
-       \left[ \frac{L_c}{m} - \left( \frac{k_c}{2m} \right) ^2 \right]
+       \left[ \frac{L_c}{m} - \gamma\left( \frac{k_c}{2m} \right) ^2 \right]
 
     where the sum iterates over all communities $c$, $m$ is the number of edges,
     $L_c$ is the number of intra-community links for community $c$,
-    $k_c$ is the sum of degrees of the nodes in community $c$.
+    $k_c$ is the sum of degrees of the nodes in community $c$,
+    and $\gamma$ is the resolution parameter. The resolution parameter sets an
+    arbitrary tradeoffs between intra-group edges and intergroup edges. More
+    complex grouping patterns can be discovered analyzing the same setting
+    with multiple values of gamma and then combining the results [3]_.
+    That said, it is very common to simply use gamma=1.
 
     The second formula is the one actually used in calculation of the modularity.
 
@@ -296,41 +286,38 @@
             as a weight. If None or an edge does not have that attribute,
             then that edge has weight 1.
 
->>>>>>> 37f63fb7
+    resolution : float (default=1)
+        If resolution is less than 1, modularity favors larger communities.
+        Greater than 1 favors smaller communities.
+
     Returns
     -------
     Q : float
         The modularity of the paritition.
+
     Raises
     ------
     NotAPartition
         If `communities` is not a partition of the nodes of `G`.
+
     Examples
     --------
     >>> import networkx.algorithms.community as nx_comm
     >>> G = nx.barbell_graph(3, 0)
-<<<<<<< HEAD
-    >>> nx.algorithms.community.modularity(G, [{0, 1, 2}, {3, 4, 5}])
-    0.35714285714285704
-=======
     >>> nx_comm.modularity(G, [{0, 1, 2}, {3, 4, 5}])
     0.35714285714285715
     >>> nx_comm.modularity(G, nx_comm.label_propagation_communities(G))
     0.35714285714285715
 
->>>>>>> 37f63fb7
     References
     ----------
     .. [1] M. E. J. Newman *Networks: An Introduction*, page 224.
        Oxford University Press, 2011.
-<<<<<<< HEAD
-    .. [2] Reichardt and Bornholdt *Statistical Mechanics of Community
-       Detection* Phys. Rev. E74, 2006.
-=======
     .. [2] Clauset, Aaron, Mark EJ Newman, and Cristopher Moore.
        "Finding community structure in very large networks."
        Physical review E 70.6 (2004). <https://arxiv.org/abs/cond-mat/0408187>
->>>>>>> 37f63fb7
+    .. [3] Reichardt and Bornholdt *Statistical Mechanics of Community
+       Detection* Phys. Rev. E74, 016110, 2006. https://doi.org/10.1103/PhysRevE.74.016110
     """
     if not isinstance(communities, list):
         communities = list(communities)
@@ -356,7 +343,7 @@
         out_degree_sum = sum(out_degree[u] for u in comm)
         in_degree_sum = sum(in_degree[u] for u in comm) if directed else out_degree_sum
 
-        return L_c / m - out_degree_sum * in_degree_sum * norm
+        return L_c / m - resolution * out_degree_sum * in_degree_sum * norm
 
     return sum(map(community_contribution, communities))
 
@@ -446,28 +433,6 @@
     if G.is_multigraph():
         performance = -1.0
     else:
-<<<<<<< HEAD
-        out_degree = dict(G.degree(weight=weight))
-        in_degree = out_degree
-        norm = 1 / (2 * m)
-
-    def val(u, v):
-        try:
-            if multigraph:
-                w = sum(d.get(weight, 1) for k, d in G[u][v].items())
-            else:
-                w = G[u][v].get(weight, 1)
-        except KeyError:
-            w = 0
-        # Double count self-loops if the graph is undirected.
-        if u == v and not directed:
-            w *= 2
-        return w - resolution * in_degree[u] * out_degree[v] * norm
-
-    Q = sum(val(u, v) for c in communities for u, v in product(c, repeat=2))
-    return Q * norm
-=======
         performance = (intra_community_edges + inter_community_non_edges) / total_pairs
 
-    return coverage, performance
->>>>>>> 37f63fb7
+    return coverage, performance