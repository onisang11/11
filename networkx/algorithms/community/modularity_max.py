# TODO:
#   - Alter equations for weighted case
#   - Write tests for weighted case
"""Functions for detecting communities based on modularity.
"""

from networkx.algorithms.community.quality import modularity

from networkx.utils.mapped_queue import MappedQueue

__all__ = [
    "greedy_modularity_communities",
    "naive_greedy_modularity_communities",
    "_naive_greedy_modularity_communities",
]


def greedy_modularity_communities(G, weight=None, resolution=1.):
    """Find communities in graph using Clauset-Newman-Moore greedy modularity
    maximization. This method currently supports the Graph class and does not
    consider edge weights.

    Greedy modularity maximization begins with each node in its own community
    and joins the pair of communities that most increases modularity until no
    such pair exists.

    This function is able to maximize the generalized modularity with resolution parameter $\gamma$.

    Parameters
    ----------
    G : NetworkX graph

    Returns
    -------
    Yields sets of nodes, one for each community.

    Examples
    --------
    >>> from networkx.algorithms.community import greedy_modularity_communities
    >>> G = nx.karate_club_graph()
    >>> c = list(greedy_modularity_communities(G))
    >>> sorted(c[0])
    [8, 14, 15, 18, 20, 22, 23, 24, 25, 26, 27, 28, 29, 30, 31, 32, 33]

    References
    ----------
    .. [1] M. E. J Newman "Networks: An Introduction", page 224
       Oxford University Press 2011.
    .. [2] Clauset, A., Newman, M. E., & Moore, C.
       "Finding community structure in very large networks."
       Physical Review E 70(6), 2004.
    .. [3] Reichardt and Bornholdt "Statistical Mechanics of Community
       Detection" Phys. Rev. E74, 2006.
    """

    # Count nodes and edges
    N = len(G.nodes())
    m = sum([d.get("weight", 1) for u, v, d in G.edges(data=True)])
    q0 = 1.0 / (2.0 * m)

    # Map node labels to contiguous integers
    label_for_node = {i: v for i, v in enumerate(G.nodes())}
    node_for_label = {label_for_node[i]: i for i in range(N)}

    # Calculate degrees
    k_for_label = G.degree(G.nodes(), weight=weight)
    k = [k_for_label[label_for_node[i]] for i in range(N)]

    # Initialize community and merge lists
    communities = {i: frozenset([i]) for i in range(N)}
    merges = []

    # Initial modularity
    partition = [[label_for_node[x] for x in c] for c in communities.values()]
    q_cnm = modularity(G, partition)

    # Initialize data structures
    # CNM Eq 8-9 (Eq 8 was missing a factor of 2 (from A_ij + A_ji)
    # a[i]: fraction of edges within community i
    # dq_dict[i][j]: dQ for merging community i, j
    # dq_heap[i][n] : (-dq, i, j) for communitiy i nth largest dQ
    # H[n]: (-dq, i, j) for community with nth largest max_j(dQ_ij)
<<<<<<< HEAD
    a = [k[i]*q0 for i in range(N)]
    dq_dict = dict(
        (i, dict(
            (j, 2*q0 - 2*resolution*k[i]*k[j]*q0*q0)
            for j in [
                node_for_label[u]
                for u in G.neighbors(label_for_node[i])]
            if j != i))
        for i in range(N))
    dq_heap = [
        MappedQueue([
            (-dq, i, j)
            for j, dq in dq_dict[i].items()])
        for i in range(N)]
    H = MappedQueue([
        dq_heap[i].h[0]
=======
    a = [k[i] * q0 for i in range(N)]
    dq_dict = {
        i: {
            j: 2 * q0 - 2 * k[i] * k[j] * q0 * q0
            for j in [node_for_label[u] for u in G.neighbors(label_for_node[i])]
            if j != i
        }
>>>>>>> 37f63fb7
        for i in range(N)
    }
    dq_heap = [
        MappedQueue([(-dq, i, j) for j, dq in dq_dict[i].items()]) for i in range(N)
    ]
    H = MappedQueue([dq_heap[i].h[0] for i in range(N) if len(dq_heap[i]) > 0])

    # Merge communities until we can't improve modularity
    while len(H) > 1:
        # Find best merge
        # Remove from heap of row maxes
        # Ties will be broken by choosing the pair with lowest min community id
        try:
            dq, i, j = H.pop()
        except IndexError:
            break
        dq = -dq
        # Remove best merge from row i heap
        dq_heap[i].pop()
        # Push new row max onto H
        if len(dq_heap[i]) > 0:
            H.push(dq_heap[i].h[0])
        # If this element was also at the root of row j, we need to remove the
        # duplicate entry from H
        if dq_heap[j].h[0] == (-dq, j, i):
            H.remove((-dq, j, i))
            # Remove best merge from row j heap
            dq_heap[j].remove((-dq, j, i))
            # Push new row max onto H
            if len(dq_heap[j]) > 0:
                H.push(dq_heap[j].h[0])
        else:
            # Duplicate wasn't in H, just remove from row j heap
            dq_heap[j].remove((-dq, j, i))
        # Stop when change is non-positive
        if dq <= 0:
            break

        # Perform merge
        communities[j] = frozenset(communities[i] | communities[j])
        del communities[i]
        merges.append((i, j, dq))
        # New modularity
        q_cnm += dq
        # Get list of communities connected to merged communities
        i_set = set(dq_dict[i].keys())
        j_set = set(dq_dict[j].keys())
        all_set = (i_set | j_set) - {i, j}
        both_set = i_set & j_set
        # Merge i into j and update dQ
        for k in all_set:
            # Calculate new dq value
            if k in both_set:
                dq_jk = dq_dict[j][k] + dq_dict[i][k]
            elif k in j_set:
<<<<<<< HEAD
                dq_jk = dq_dict[j][k] - 2.0*resolution*a[i]*a[k]
            else:
                # k in i_set
                dq_jk = dq_dict[i][k] - 2.0*resolution*a[j]*a[k]
=======
                dq_jk = dq_dict[j][k] - 2.0 * a[i] * a[k]
            else:
                # k in i_set
                dq_jk = dq_dict[i][k] - 2.0 * a[j] * a[k]
>>>>>>> 37f63fb7
            # Update rows j and k
            for row, col in [(j, k), (k, j)]:
                # Save old value for finding heap index
                if k in j_set:
                    d_old = (-dq_dict[row][col], row, col)
                else:
                    d_old = None
                # Update dict for j,k only (i is removed below)
                dq_dict[row][col] = dq_jk
                # Save old max of per-row heap
                if len(dq_heap[row]) > 0:
                    d_oldmax = dq_heap[row].h[0]
                else:
                    d_oldmax = None
                # Add/update heaps
                d = (-dq_jk, row, col)
                if d_old is None:
                    # We're creating a new nonzero element, add to heap
                    dq_heap[row].push(d)
                else:
                    # Update existing element in per-row heap
                    dq_heap[row].update(d_old, d)
                # Update heap of row maxes if necessary
                if d_oldmax is None:
                    # No entries previously in this row, push new max
                    H.push(d)
                else:
                    # We've updated an entry in this row, has the max changed?
                    if dq_heap[row].h[0] != d_oldmax:
                        H.update(d_oldmax, dq_heap[row].h[0])

        # Remove row/col i from matrix
        i_neighbors = dq_dict[i].keys()
        for k in i_neighbors:
            # Remove from dict
            dq_old = dq_dict[k][i]
            del dq_dict[k][i]
            # Remove from heaps if we haven't already
            if k != j:
                # Remove both row and column
                for row, col in [(k, i), (i, k)]:
                    # Check if replaced dq is row max
                    d_old = (-dq_old, row, col)
                    if dq_heap[row].h[0] == d_old:
                        # Update per-row heap and heap of row maxes
                        dq_heap[row].remove(d_old)
                        H.remove(d_old)
                        # Update row max
                        if len(dq_heap[row]) > 0:
                            H.push(dq_heap[row].h[0])
                    else:
                        # Only update per-row heap
                        dq_heap[row].remove(d_old)

        del dq_dict[i]
        # Mark row i as deleted, but keep placeholder
        dq_heap[i] = MappedQueue()
        # Merge i into j and update a
        a[j] += a[i]
        a[i] = 0

    communities = [
        frozenset([label_for_node[i] for i in c]) for c in communities.values()
    ]
    return sorted(communities, key=len, reverse=True)


<<<<<<< HEAD
def _naive_greedy_modularity_communities(G, resolution = 1.):
=======
def naive_greedy_modularity_communities(G):
>>>>>>> 37f63fb7
    """Find communities in graph using the greedy modularity maximization.
    This implementation is O(n^4), much slower than alternatives, but it is
    provided as an easy-to-understand reference implementation. Generalized
    modularity with a resolution parameter is supported.
    """
    # First create one community for each node
    communities = list([frozenset([u]) for u in G.nodes()])
    # Track merges
    merges = []
    # Greedily merge communities until no improvement is possible
    old_modularity = None
    new_modularity = modularity(G, communities, resolution)
    while old_modularity is None or new_modularity > old_modularity:
        # Save modularity for comparison
        old_modularity = new_modularity
        # Find best pair to merge
        trial_communities = list(communities)
        to_merge = None
        for i, u in enumerate(communities):
            for j, v in enumerate(communities):
                # Skip i=j and empty communities
                if j <= i or len(u) == 0 or len(v) == 0:
                    continue
                # Merge communities u and v
                trial_communities[j] = u | v
                trial_communities[i] = frozenset([])
                trial_modularity = modularity(G, trial_communities, resolution)
                if trial_modularity >= new_modularity:
                    # Check if strictly better or tie
                    if trial_modularity > new_modularity:
                        # Found new best, save modularity and group indexes
                        new_modularity = trial_modularity
                        to_merge = (i, j, new_modularity - old_modularity)
                    elif to_merge and min(i, j) < min(to_merge[0], to_merge[1]):
                        # Break ties by choosing pair with lowest min id
                        new_modularity = trial_modularity
                        to_merge = (i, j, new_modularity - old_modularity)
                # Un-merge
                trial_communities[i] = u
                trial_communities[j] = v
        if to_merge is not None:
            # If the best merge improves modularity, use it
            merges.append(to_merge)
            i, j, dq = to_merge
            u, v = communities[i], communities[j]
            communities[j] = u | v
            communities[i] = frozenset([])
    # Remove empty communities and sort
    communities = [c for c in communities if len(c) > 0]
    yield from sorted(communities, key=lambda x: len(x), reverse=True)


# old name
_naive_greedy_modularity_communities = naive_greedy_modularity_communities<|MERGE_RESOLUTION|>--- conflicted
+++ resolved
@@ -80,32 +80,13 @@
     # dq_dict[i][j]: dQ for merging community i, j
     # dq_heap[i][n] : (-dq, i, j) for communitiy i nth largest dQ
     # H[n]: (-dq, i, j) for community with nth largest max_j(dQ_ij)
-<<<<<<< HEAD
-    a = [k[i]*q0 for i in range(N)]
-    dq_dict = dict(
-        (i, dict(
-            (j, 2*q0 - 2*resolution*k[i]*k[j]*q0*q0)
-            for j in [
-                node_for_label[u]
-                for u in G.neighbors(label_for_node[i])]
-            if j != i))
-        for i in range(N))
-    dq_heap = [
-        MappedQueue([
-            (-dq, i, j)
-            for j, dq in dq_dict[i].items()])
-        for i in range(N)]
-    H = MappedQueue([
-        dq_heap[i].h[0]
-=======
     a = [k[i] * q0 for i in range(N)]
     dq_dict = {
         i: {
-            j: 2 * q0 - 2 * k[i] * k[j] * q0 * q0
+            j: 2 * q0 - 2 * resolution * k[i] * k[j] * q0 * q0
             for j in [node_for_label[u] for u in G.neighbors(label_for_node[i])]
             if j != i
         }
->>>>>>> 37f63fb7
         for i in range(N)
     }
     dq_heap = [
@@ -161,17 +142,10 @@
             if k in both_set:
                 dq_jk = dq_dict[j][k] + dq_dict[i][k]
             elif k in j_set:
-<<<<<<< HEAD
-                dq_jk = dq_dict[j][k] - 2.0*resolution*a[i]*a[k]
+                dq_jk = dq_dict[j][k] - 2.0 * resolution * a[i] * a[k]
             else:
                 # k in i_set
-                dq_jk = dq_dict[i][k] - 2.0*resolution*a[j]*a[k]
-=======
-                dq_jk = dq_dict[j][k] - 2.0 * a[i] * a[k]
-            else:
-                # k in i_set
-                dq_jk = dq_dict[i][k] - 2.0 * a[j] * a[k]
->>>>>>> 37f63fb7
+                dq_jk = dq_dict[i][k] - 2.0 * resolution * a[j] * a[k]
             # Update rows j and k
             for row, col in [(j, k), (k, j)]:
                 # Save old value for finding heap index
@@ -239,15 +213,12 @@
     return sorted(communities, key=len, reverse=True)
 
 
-<<<<<<< HEAD
-def _naive_greedy_modularity_communities(G, resolution = 1.):
-=======
-def naive_greedy_modularity_communities(G):
->>>>>>> 37f63fb7
-    """Find communities in graph using the greedy modularity maximization.
+def naive_greedy_modularity_communities(G, resolution = 1):
+    """Find communities in G using the greedy modularity maximization.
+
     This implementation is O(n^4), much slower than alternatives, but it is
-    provided as an easy-to-understand reference implementation. Generalized
-    modularity with a resolution parameter is supported.
+    provided as an easy-to-understand reference implementation. 
+    Generalized modularity with a resolution parameter is supported.
     """
     # First create one community for each node
     communities = list([frozenset([u]) for u in G.nodes()])
