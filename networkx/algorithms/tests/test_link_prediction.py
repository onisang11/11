--- conflicted
+++ resolved
@@ -13,11 +13,7 @@
 
     assert len(exp_dict) == len(res_dict)
     for p in exp_dict:
-<<<<<<< HEAD
-        assert nx.testing.almost_equal(exp_dict[p], res_dict[p])
-=======
         assert exp_dict[p] == pytest.approx(res_dict[p], abs=1e-7)
->>>>>>> c568dcba
 
 
 class TestResourceAllocationIndex:
