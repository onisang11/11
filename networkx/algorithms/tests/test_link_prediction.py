--- conflicted
+++ resolved
@@ -603,12 +603,6 @@
 
     def test_P4(self):
         G = nx.path_graph(4)
-<<<<<<< HEAD
-        A = np.array([np.array([0, 1., 0, 0]), 
-                      np.array([1., 0, 1., 0]),
-                      np.array([0, 1., 0, 1.]), 
-                      np.array([0, 0, 1., 0])])
-=======
         A = np.array(
             [
                 np.array([0, 1.0, 0, 0]),
@@ -617,7 +611,6 @@
                 np.array([0, 0, 1.0, 0]),
             ]
         )
->>>>>>> d059e98a
         A *= self.beta
         I = np.identity(4)
         res = np.linalg.inv(I - A) - I
@@ -652,16 +645,6 @@
 
     def test_all_nonexistent_edges(self):
         G = nx.Graph()
-<<<<<<< HEAD
-        A = np.array([np.array([0, 1., 1., 0]), 
-                      np.array([1., 0, 0, 0]),
-                      np.array([1., 0, 0, 1.]), 
-                      np.array([0, 0, 1., 0])])
-        A *= self.beta
-        I = np.identity(4)
-        exp = np.linalg.inv(I - A) - I
-        exp = np.linalg.inv(I - A) - I
-=======
         A = np.array(
             [
                 np.array([0, 1.0, 1.0, 0]),
@@ -673,6 +656,5 @@
         A *= self.beta
         I = np.identity(4)
         exp = np.linalg.inv(I - A) - I
->>>>>>> d059e98a
         G.add_edges_from([(0, 1), (0, 2), (2, 3)])
         self.test(G, None, [(0, 3, exp[0, 3]), (1, 2, exp[1, 2]), (1, 3, exp[1, 3])])