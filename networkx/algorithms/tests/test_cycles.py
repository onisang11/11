--- conflicted
+++ resolved
@@ -217,7 +217,6 @@
         assert_raises(nx.exception.NetworkXNoCycle,
                       find_cycle, G, orientation='original')
         x = list(find_cycle(G, orientation='ignore'))
-<<<<<<< HEAD
         assert_equal(x, [(0, 1, FORWARD), (1, 2, FORWARD), (0, 2, REVERSE)])
 
     def test_prev_explored(self):
@@ -245,22 +244,19 @@
         G.add_edges_from([(1, 2), (2, 0), (3, 1), (3, 2)])
         assert_raises(nx.NetworkXNoCycle, find_cycle, G, source=0)
         assert_raises(nx.NetworkXNoCycle, find_cycle, G)
-=======
-        assert_equal(x, [(0,1,FORWARD), (1,2,FORWARD), (0,2,REVERSE)])
 
 
 def assert_basis_equal(a, b):
     assert_list_equal(sorted(a), sorted(b))
 
+
 class TestMinimumCycles(object):
-
     def setUp(self):
         T = nx.Graph()
         T.add_cycle([1, 2, 3, 4], weight=1)
         T.add_edge(2, 4, weight=5)
         self.diamond_graph = T
 
-
     def test_unweighted_diamond(self):
         mcb = minimum_cycle_basis(self.diamond_graph)
         assert_basis_equal(mcb, [[1, 2, 4], [2, 3, 4]])
@@ -270,7 +266,7 @@
         assert_basis_equal(mcb, [[1, 2, 4], [1, 2, 3, 4]])
 
     def test_dimensionality(self):
-        #checks |MCB|=|E|-|V|+|NC|
+        # checks |MCB|=|E|-|V|+|NC|
         ntrial = 10
         for _ in range(ntrial):
             rg = nx.erdos_renyi_graph(10, 0.3)
@@ -288,5 +284,4 @@
 
     def test_tree_graph(self):
         tg = nx.balanced_tree(3, 3)
-        assert_false(minimum_cycle_basis(tg))
->>>>>>> 88c3f21c
+        assert_false(minimum_cycle_basis(tg))