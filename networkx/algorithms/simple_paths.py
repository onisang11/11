--- conflicted
+++ resolved
@@ -286,17 +286,12 @@
             visited.popitem()
 
 
-<<<<<<< HEAD
 def _all_simple_paths_multigraph(G, source, target, cutoff=None):
     if cutoff < 1:
         return
     visited = [source]
     stack = [iter(G.edges(source, keys=True))]
-=======
-def _all_simple_paths_multigraph(G, source, targets, cutoff):
-    visited = collections.OrderedDict.fromkeys([source])
-    stack = [(v for u, v in G.edges(source))]
->>>>>>> fca1b130
+
     while stack:
         children = stack[-1]
         child = next(children, None)
@@ -304,7 +299,6 @@
             stack.pop()
             visited.popitem()
         elif len(visited) < cutoff:
-<<<<<<< HEAD
             if child[1] == target:
                 yield visited[1:] + [child]
             elif child[1] not in [v[0] for v in visited[1:]]:
@@ -314,22 +308,7 @@
             for (u,v,k) in [child]+list(children):
                 if v == target:
                     yield visited[1:] + [(u,v,k)]
-=======
-            if child in visited:
-                continue
-            if child in targets:
-                yield list(visited) + [child]
-            visited[child] = None
-            if targets - set(visited.keys()):
-                stack.append((v for u, v in G.edges(child)))
-            else:
-                visited.popitem()
-        else:  # len(visited) == cutoff:
-            for target in targets - set(visited.keys()):
-                count = ([child] + list(children)).count(target)
-                for i in range(count):
-                    yield list(visited) + [target]
->>>>>>> fca1b130
+
             stack.pop()
             visited.popitem()
 
