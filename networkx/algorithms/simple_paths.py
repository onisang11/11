import collections
from heapq import heappush, heappop
from itertools import count

import networkx as nx
from networkx.utils import not_implemented_for
from networkx.utils import pairwise
<<<<<<< HEAD

__author__ = """\n""".join(['Sérgio Nery Simões <sergionery@gmail.com>',
                            'Aric Hagberg <aric.hagberg@gmail.com>',
                            'Andrey Paramonov',
                            'Jordi Torrents <jordi.t21@gmail.com>',
                            'Jorge Martín Pérez <jmartinp@it.uc3m.es>'])
=======
from networkx.utils import empty_generator
from networkx.algorithms.shortest_paths.weighted import _weight_function
>>>>>>> adc5affb

__all__ = [
    'all_simple_paths',
    'is_simple_path',
    'shortest_simple_paths',
    'all_simple_edge_paths'
]


def is_simple_path(G, nodes):
    """Returns True if and only if the given nodes form a simple path in
    `G`.

    A *simple path* in a graph is a nonempty sequence of nodes in which
    no node appears more than once in the sequence, and each adjacent
    pair of nodes in the sequence is adjacent in the graph.

    Parameters
    ----------
    nodes : list
        A list of one or more nodes in the graph `G`.

    Returns
    -------
    bool
        Whether the given list of nodes represents a simple path in
        `G`.

    Notes
    -----
    A list of zero nodes is not a path and a list of one node is a
    path. Here's an explanation why.

    This function operates on *node paths*. One could also consider
    *edge paths*. There is a bijection between node paths and edge
    paths.

    The *length of a path* is the number of edges in the path, so a list
    of nodes of length *n* corresponds to a path of length *n* - 1.
    Thus the smallest edge path would be a list of zero edges, the empty
    path. This corresponds to a list of one node.

    To convert between a node path and an edge path, you can use code
    like the following::

        >>> from networkx.utils import pairwise
        >>> nodes = [0, 1, 2, 3]
        >>> edges = list(pairwise(nodes))
        >>> edges
        [(0, 1), (1, 2), (2, 3)]
        >>> nodes = [edges[0][0]] + [v for u, v in edges]
        >>> nodes
        [0, 1, 2, 3]

    Examples
    --------
    >>> G = nx.cycle_graph(4)
    >>> nx.is_simple_path(G, [2, 3, 0])
    True
    >>> nx.is_simple_path(G, [0, 2])
    False

    """
    # The empty list is not a valid path. Could also return
    # NetworkXPointlessConcept here.
    if len(nodes) == 0:
        return False
    # If the list is a single node, just check that the node is actually
    # in the graph.
    if len(nodes) == 1:
        return nodes[0] in G
    # Test that no node appears more than once, and that each
    # adjacent pair of nodes is adjacent.
    return (len(set(nodes)) == len(nodes) and
            all(v in G[u] for u, v in pairwise(nodes)))


def all_simple_paths(G, source, target, cutoff=None):
    """Generate all simple paths in the graph G from source to target.

    A simple path is a path with no repeated nodes.

    Parameters
    ----------
    G : NetworkX graph

    source : node
       Starting node for path

    target : nodes
       Single node or iterable of nodes at which to end path

    cutoff : integer, optional
        Depth to stop the search. Only paths of length <= cutoff are returned.

    Returns
    -------
    path_generator: generator
       A generator that produces lists of simple paths.  If there are no paths
       between the source and target within the given cutoff the generator
       produces no output.

    Examples
    --------
    This iterator generates lists of nodes::

        >>> G = nx.complete_graph(4)
        >>> for path in nx.all_simple_paths(G, source=0, target=3):
        ...     print(path)
        ...
        [0, 1, 2, 3]
        [0, 1, 3]
        [0, 2, 1, 3]
        [0, 2, 3]
        [0, 3]

    You can generate only those paths that are shorter than a certain
    length by using the `cutoff` keyword argument::

        >>> paths = nx.all_simple_paths(G, source=0, target=3, cutoff=2)
        >>> print(list(paths))
        [[0, 1, 3], [0, 2, 3], [0, 3]]

    To get each path as the corresponding list of edges, you can use the
    :func:`networkx.utils.pairwise` helper function::

        >>> paths = nx.all_simple_paths(G, source=0, target=3)
        >>> for path in map(nx.utils.pairwise, paths):
        ...     print(list(path))
        [(0, 1), (1, 2), (2, 3)]
        [(0, 1), (1, 3)]
        [(0, 2), (2, 1), (1, 3)]
        [(0, 2), (2, 3)]
        [(0, 3)]

    Pass an iterable of nodes as target to generate all paths ending in any of several nodes::

        >>> G = nx.complete_graph(4)
        >>> for path in nx.all_simple_paths(G, source=0, target=[3, 2]):
        ...     print(path)
        ...
        [0, 1, 2]
        [0, 1, 2, 3]
        [0, 1, 3]
        [0, 1, 3, 2]
        [0, 2]
        [0, 2, 1, 3]
        [0, 2, 3]
        [0, 3]
        [0, 3, 1, 2]
        [0, 3, 2]

    Iterate over each path from the root nodes to the leaf nodes in a
    directed acyclic graph using a functional programming approach::

        >>> from itertools import chain
        >>> from itertools import product
        >>> from itertools import starmap
        >>> from functools import partial
        >>>
        >>> chaini = chain.from_iterable
        >>>
        >>> G = nx.DiGraph([(0, 1), (1, 2), (0, 3), (3, 2)])
        >>> roots = (v for v, d in G.in_degree() if d == 0)
        >>> leaves = (v for v, d in G.out_degree() if d == 0)
        >>> all_paths = partial(nx.all_simple_paths, G)
        >>> list(chaini(starmap(all_paths, product(roots, leaves))))
        [[0, 1, 2], [0, 3, 2]]

    The same list computed using an iterative approach::

        >>> G = nx.DiGraph([(0, 1), (1, 2), (0, 3), (3, 2)])
        >>> roots = (v for v, d in G.in_degree() if d == 0)
        >>> leaves = (v for v, d in G.out_degree() if d == 0)
        >>> all_paths = []
        >>> for root in roots:
        ...     for leaf in leaves:
        ...         paths = nx.all_simple_paths(G, root, leaf)
        ...         all_paths.extend(paths)
        >>> all_paths
        [[0, 1, 2], [0, 3, 2]]

    Iterate over each path from the root nodes to the leaf nodes in a
    directed acyclic graph passing all leaves together to avoid unnecessary
    compute::

        >>> G = nx.DiGraph([(0, 1), (2, 1), (1, 3), (1, 4)])
        >>> roots = (v for v, d in G.in_degree() if d == 0)
        >>> leaves = [v for v, d in G.out_degree() if d == 0]
        >>> all_paths = []
        >>> for root in roots:
        ...     paths = nx.all_simple_paths(G, root, leaves)
        ...     all_paths.extend(paths)
        >>> all_paths
        [[0, 1, 3], [0, 1, 4], [2, 1, 3], [2, 1, 4]]

    Notes
    -----
    This algorithm uses a modified depth-first search to generate the
    paths [1]_.  A single path can be found in $O(V+E)$ time but the
    number of simple paths in a graph can be very large, e.g. $O(n!)$ in
    the complete graph of order $n$.

    References
    ----------
    .. [1] R. Sedgewick, "Algorithms in C, Part 5: Graph Algorithms",
       Addison Wesley Professional, 3rd ed., 2001.

    See Also
    --------
    all_shortest_paths, shortest_path

    """
    if source not in G:
        raise nx.NodeNotFound(f"source node {source} not in graph")
    if target in G:
        targets = {target}
    else:
        try:
            targets = set(target)
        except TypeError as e:
            raise nx.NodeNotFound(f"target node {target} not in graph") from e
    if source in targets:
        return empty_generator()
    if cutoff is None:
        cutoff = len(G) - 1
    if cutoff < 1:
        return empty_generator()
    if G.is_multigraph():
        return _all_simple_paths_multigraph(G, source, targets, cutoff)
    else:
        return _all_simple_paths_graph(G, source, targets, cutoff)


def _all_simple_paths_graph(G, source, targets, cutoff):
    visited = collections.OrderedDict.fromkeys([source])
    stack = [iter(G[source])]
    while stack:
        children = stack[-1]
        child = next(children, None)
        if child is None:
            stack.pop()
            visited.popitem()
        elif len(visited) < cutoff:
            if child in visited:
                continue
            if child in targets:
                yield list(visited) + [child]
            visited[child] = None
            if targets - set(visited.keys()):  # expand stack until find all targets
                stack.append(iter(G[child]))
            else:
                visited.popitem()  # maybe other ways to child
        else:  # len(visited) == cutoff:
            for target in (targets & (set(children) | {child})) - set(visited.keys()):
                yield list(visited) + [target]
            stack.pop()
            visited.popitem()


def _all_simple_paths_multigraph(G, source, targets, cutoff):
    visited = collections.OrderedDict.fromkeys([source])
    stack = [(v for u, v in G.edges(source))]
    while stack:
        children = stack[-1]
        child = next(children, None)
        if child is None:
            stack.pop()
            visited.popitem()
        elif len(visited) < cutoff:
            if child in visited:
                continue
            if child in targets:
                yield list(visited) + [child]
            visited[child] = None
            if targets - set(visited.keys()):
                stack.append((v for u, v in G.edges(child)))
            else:
                visited.popitem()
        else:  # len(visited) == cutoff:
            for target in targets - set(visited.keys()):
                count = ([child] + list(children)).count(target)
                for i in range(count):
                    yield list(visited) + [target]
            stack.pop()
            visited.popitem()


def all_simple_edge_paths(G, source, target, cutoff=None):
    """Generate lists of edges for all simple paths in the graph G from
    source to target.

    A simple path is a path with no repeated nodes.

    Parameters
    ----------
    G : NetworkX graph

    source : node
       Starting node for path

    target : nodes
       Single node or iterable of nodes at which to end path

    cutoff : integer, optional
        Depth to stop the search. Only paths of length <= cutoff are returned.

    Returns
    -------
    path_generator: generator
       A generator that produces lists of simple paths.  If there are no paths
       between the source and target within the given cutoff the generator
       produces no output.
       For multigraphs, the list of edges have elements of the form `(u,v,k)`.
       Where `k` corresponds to the edge key.

    Examples
    --------

    Print the simple path edges of a Graph::

        >>> import networkx as nx
        >>> 
        >>> g = nx.Graph()
        >>> g.add_edge('1', '2')
        >>> g.add_edge('2', '4')
        >>> g.add_edge('1', '3')
        >>> g.add_edge('3', '4')
        >>> 
        >>> for path in sorted(nx.all_simple_edge_paths(g, '1', '4')):
        ...     print(path)
        [('1', '2'), ('2', '4')]
        [('1', '3'), ('3', '4')]

    Print the simple path edges of a MultiGraph. Returned edges come with
    their associated keys::

        >>> mg = nx.MultiGraph()
        >>> mg.add_edge(1,2,key='k0')
        'k0'
        >>> mg.add_edge(1,2,key='k1')
        'k1'
        >>> mg.add_edge(2,3,key='k0')
        'k0'
        >>> 
        >>> for path in sorted(nx.all_simple_edge_paths(mg, 1, 3)):
        ...     print(path)
        [(1, 2, 'k0'), (2, 3, 'k0')]
        [(1, 2, 'k1'), (2, 3, 'k0')]


    Notes
    -----
    This algorithm uses a modified depth-first search to generate the
    paths [1]_.  A single path can be found in $O(V+E)$ time but the
    number of simple paths in a graph can be very large, e.g. $O(n!)$ in
    the complete graph of order $n$.

    References
    ----------
    .. [1] R. Sedgewick, "Algorithms in C, Part 5: Graph Algorithms",
       Addison Wesley Professional, 3rd ed., 2001.

    See Also
    --------
    all_shortest_paths, shortest_path, all_simple_paths

    """
    if source not in G:
        raise nx.NodeNotFound('source node %s not in graph' % source)
    if target in G:
        targets = {target}
    else:
        try:
            targets = set(target)
        except TypeError:
            raise nx.NodeNotFound('target node %s not in graph' % target)
    if source in targets:
        return []
    if cutoff is None:
        cutoff = len(G) - 1
    if cutoff < 1:
        return []
    if G.is_multigraph():
        for simp_path in _all_simple_edge_paths_multigraph(G, source, targets,
                                                           cutoff):
            yield simp_path
    else:
        for simp_path in _all_simple_paths_graph(G, source, targets, cutoff):
            yield list(zip(simp_path[:-1], simp_path[1:]))


def _all_simple_edge_paths_multigraph(G, source, targets, cutoff):
    if not cutoff or cutoff < 1:
        return []
    visited = [source]
    stack = [iter(G.edges(source, keys=True))]

    while stack:
        children = stack[-1]
        child = next(children, None)
        if child is None:
            stack.pop()
            visited.pop()
        elif len(visited) < cutoff:
            if child[1] in targets:
                yield visited[1:] + [child]
            elif child[1] not in [v[0] for v in visited[1:]]:
                visited.append(child)
                stack.append(iter(G.edges(child[1], keys=True)))
        else: #len(visited) == cutoff:
            for (u,v,k) in [child]+list(children):
                if v in targets:
                    yield visited[1:] + [(u,v,k)]

            stack.pop()
            visited.pop()


@not_implemented_for('multigraph')
def shortest_simple_paths(G, source, target, weight=None):
    """Generate all simple paths in the graph G from source to target,
       starting from shortest ones.

    A simple path is a path with no repeated nodes.

    If a weighted shortest path search is to be used, no negative weights
    are allowed.

    Parameters
    ----------
    G : NetworkX graph

    source : node
       Starting node for path

    target : node
       Ending node for path

    weight : string or function
        If it is a string, it is the name of the edge attribute to be
        used as a weight.

        If it is a function, the weight of an edge is the value returned
        by the function. The function must accept exactly three positional
        arguments: the two endpoints of an edge and the dictionary of edge
        attributes for that edge. The function must return a number.

        If None all edges are considered to have unit weight. Default
        value None.

    Returns
    -------
    path_generator: generator
       A generator that produces lists of simple paths, in order from
       shortest to longest.

    Raises
    ------
    NetworkXNoPath
       If no path exists between source and target.

    NetworkXError
       If source or target nodes are not in the input graph.

    NetworkXNotImplemented
       If the input graph is a Multi[Di]Graph.

    Examples
    --------

    >>> G = nx.cycle_graph(7)
    >>> paths = list(nx.shortest_simple_paths(G, 0, 3))
    >>> print(paths)
    [[0, 1, 2, 3], [0, 6, 5, 4, 3]]

    You can use this function to efficiently compute the k shortest/best
    paths between two nodes.

    >>> from itertools import islice
    >>> def k_shortest_paths(G, source, target, k, weight=None):
    ...     return list(islice(nx.shortest_simple_paths(G, source, target, weight=weight), k))
    >>> for path in k_shortest_paths(G, 0, 3, 2):
    ...     print(path)
    [0, 1, 2, 3]
    [0, 6, 5, 4, 3]

    Notes
    -----
    This procedure is based on algorithm by Jin Y. Yen [1]_.  Finding
    the first $K$ paths requires $O(KN^3)$ operations.

    See Also
    --------
    all_shortest_paths
    shortest_path
    all_simple_paths

    References
    ----------
    .. [1] Jin Y. Yen, "Finding the K Shortest Loopless Paths in a
       Network", Management Science, Vol. 17, No. 11, Theory Series
       (Jul., 1971), pp. 712-716.

    """
    if source not in G:
        raise nx.NodeNotFound(f"source node {source} not in graph")

    if target not in G:
        raise nx.NodeNotFound(f"target node {target} not in graph")

    if weight is None:
        length_func = len
        shortest_path_func = _bidirectional_shortest_path
    else:
        wt = _weight_function(G, weight)
        def length_func(path):
            return sum(wt(u, v, G.get_edge_data(u, v)) for (u, v) in zip(path, path[1:]))
        shortest_path_func = _bidirectional_dijkstra

    listA = list()
    listB = PathBuffer()
    prev_path = None
    while True:
        if not prev_path:
            length, path = shortest_path_func(G, source, target, weight=weight)
            listB.push(length, path)
        else:
            ignore_nodes = set()
            ignore_edges = set()
            for i in range(1, len(prev_path)):
                root = prev_path[:i]
                root_length = length_func(root)
                for path in listA:
                    if path[:i] == root:
                        ignore_edges.add((path[i - 1], path[i]))
                try:
                    length, spur = shortest_path_func(G, root[-1], target,
                                                      ignore_nodes=ignore_nodes,
                                                      ignore_edges=ignore_edges,
                                                      weight=weight)
                    path = root[:-1] + spur
                    listB.push(root_length + length, path)
                except nx.NetworkXNoPath:
                    pass
                ignore_nodes.add(root[-1])

        if listB:
            path = listB.pop()
            yield path
            listA.append(path)
            prev_path = path
        else:
            break


class PathBuffer:

    def __init__(self):
        self.paths = set()
        self.sortedpaths = list()
        self.counter = count()

    def __len__(self):
        return len(self.sortedpaths)

    def push(self, cost, path):
        hashable_path = tuple(path)
        if hashable_path not in self.paths:
            heappush(self.sortedpaths, (cost, next(self.counter), path))
            self.paths.add(hashable_path)

    def pop(self):
        (cost, num, path) = heappop(self.sortedpaths)
        hashable_path = tuple(path)
        self.paths.remove(hashable_path)
        return path


def _bidirectional_shortest_path(G, source, target,
                                 ignore_nodes=None,
                                 ignore_edges=None,
                                 weight=None):
    """Returns the shortest path between source and target ignoring
       nodes and edges in the containers ignore_nodes and ignore_edges.

    This is a custom modification of the standard bidirectional shortest
    path implementation at networkx.algorithms.unweighted

    Parameters
    ----------
    G : NetworkX graph

    source : node
       starting node for path

    target : node
       ending node for path

    ignore_nodes : container of nodes
       nodes to ignore, optional

    ignore_edges : container of edges
       edges to ignore, optional

    weight : None
       This function accepts a weight argument for convenience of
       shortest_simple_paths function. It will be ignored.

    Returns
    -------
    path: list
       List of nodes in a path from source to target.

    Raises
    ------
    NetworkXNoPath
       If no path exists between source and target.

    See Also
    --------
    shortest_path

    """
    # call helper to do the real work
    results = _bidirectional_pred_succ(G, source, target, ignore_nodes, ignore_edges)
    pred, succ, w = results

    # build path from pred+w+succ
    path = []
    # from w to target
    while w is not None:
        path.append(w)
        w = succ[w]
    # from source to w
    w = pred[path[0]]
    while w is not None:
        path.insert(0, w)
        w = pred[w]

    return len(path), path


def _bidirectional_pred_succ(G, source, target, ignore_nodes=None, ignore_edges=None):
    """Bidirectional shortest path helper.
       Returns (pred,succ,w) where
       pred is a dictionary of predecessors from w to the source, and
       succ is a dictionary of successors from w to the target.
    """
    # does BFS from both source and target and meets in the middle
    if ignore_nodes and (source in ignore_nodes or target in ignore_nodes):
        raise nx.NetworkXNoPath(f"No path between {source} and {target}.")
    if target == source:
        return ({target: None}, {source: None}, source)

    # handle either directed or undirected
    if G.is_directed():
        Gpred = G.predecessors
        Gsucc = G.successors
    else:
        Gpred = G.neighbors
        Gsucc = G.neighbors

    # support optional nodes filter
    if ignore_nodes:
        def filter_iter(nodes):
            def iterate(v):
                for w in nodes(v):
                    if w not in ignore_nodes:
                        yield w
            return iterate

        Gpred = filter_iter(Gpred)
        Gsucc = filter_iter(Gsucc)

    # support optional edges filter
    if ignore_edges:
        if G.is_directed():
            def filter_pred_iter(pred_iter):
                def iterate(v):
                    for w in pred_iter(v):
                        if (w, v) not in ignore_edges:
                            yield w
                return iterate

            def filter_succ_iter(succ_iter):
                def iterate(v):
                    for w in succ_iter(v):
                        if (v, w) not in ignore_edges:
                            yield w
                return iterate

            Gpred = filter_pred_iter(Gpred)
            Gsucc = filter_succ_iter(Gsucc)

        else:
            def filter_iter(nodes):
                def iterate(v):
                    for w in nodes(v):
                        if (v, w) not in ignore_edges \
                                and (w, v) not in ignore_edges:
                            yield w
                return iterate

            Gpred = filter_iter(Gpred)
            Gsucc = filter_iter(Gsucc)

    # predecesssor and successors in search
    pred = {source: None}
    succ = {target: None}

    # initialize fringes, start with forward
    forward_fringe = [source]
    reverse_fringe = [target]

    while forward_fringe and reverse_fringe:
        if len(forward_fringe) <= len(reverse_fringe):
            this_level = forward_fringe
            forward_fringe = []
            for v in this_level:
                for w in Gsucc(v):
                    if w not in pred:
                        forward_fringe.append(w)
                        pred[w] = v
                    if w in succ:
                        # found path
                        return pred, succ, w
        else:
            this_level = reverse_fringe
            reverse_fringe = []
            for v in this_level:
                for w in Gpred(v):
                    if w not in succ:
                        succ[w] = v
                        reverse_fringe.append(w)
                    if w in pred:
                        # found path
                        return pred, succ, w

    raise nx.NetworkXNoPath(f"No path between {source} and {target}.")


def _bidirectional_dijkstra(G, source, target, weight='weight',
                            ignore_nodes=None, ignore_edges=None):
    """Dijkstra's algorithm for shortest paths using bidirectional search.

    This function returns the shortest path between source and target
    ignoring nodes and edges in the containers ignore_nodes and
    ignore_edges.

    This is a custom modification of the standard Dijkstra bidirectional
    shortest path implementation at networkx.algorithms.weighted

    Parameters
    ----------
    G : NetworkX graph

    source : node
       Starting node.

    target : node
       Ending node.

    weight: string, function, optional (default='weight')
       Edge data key or weight function corresponding to the edge weight

    ignore_nodes : container of nodes
       nodes to ignore, optional

    ignore_edges : container of edges
       edges to ignore, optional

    Returns
    -------
    length : number
        Shortest path length.

    Returns a tuple of two dictionaries keyed by node.
    The first dictionary stores distance from the source.
    The second stores the path from the source to that node.

    Raises
    ------
    NetworkXNoPath
        If no path exists between source and target.

    Notes
    -----
    Edge weight attributes must be numerical.
    Distances are calculated as sums of weighted edges traversed.

    In practice  bidirectional Dijkstra is much more than twice as fast as
    ordinary Dijkstra.

    Ordinary Dijkstra expands nodes in a sphere-like manner from the
    source. The radius of this sphere will eventually be the length
    of the shortest path. Bidirectional Dijkstra will expand nodes
    from both the source and the target, making two spheres of half
    this radius. Volume of the first sphere is pi*r*r while the
    others are 2*pi*r/2*r/2, making up half the volume.

    This algorithm is not guaranteed to work if edge weights
    are negative or are floating point numbers
    (overflows and roundoff errors can cause problems).

    See Also
    --------
    shortest_path
    shortest_path_length
    """
    if ignore_nodes and (source in ignore_nodes or target in ignore_nodes):
        raise nx.NetworkXNoPath(f"No path between {source} and {target}.")
    if source == target:
        return (0, [source])

    # handle either directed or undirected
    if G.is_directed():
        Gpred = G.predecessors
        Gsucc = G.successors
    else:
        Gpred = G.neighbors
        Gsucc = G.neighbors

    # support optional nodes filter
    if ignore_nodes:
        def filter_iter(nodes):
            def iterate(v):
                for w in nodes(v):
                    if w not in ignore_nodes:
                        yield w
            return iterate

        Gpred = filter_iter(Gpred)
        Gsucc = filter_iter(Gsucc)

    # support optional edges filter
    if ignore_edges:
        if G.is_directed():
            def filter_pred_iter(pred_iter):
                def iterate(v):
                    for w in pred_iter(v):
                        if (w, v) not in ignore_edges:
                            yield w
                return iterate

            def filter_succ_iter(succ_iter):
                def iterate(v):
                    for w in succ_iter(v):
                        if (v, w) not in ignore_edges:
                            yield w
                return iterate

            Gpred = filter_pred_iter(Gpred)
            Gsucc = filter_succ_iter(Gsucc)

        else:
            def filter_iter(nodes):
                def iterate(v):
                    for w in nodes(v):
                        if (v, w) not in ignore_edges \
                                and (w, v) not in ignore_edges:
                            yield w
                return iterate

            Gpred = filter_iter(Gpred)
            Gsucc = filter_iter(Gsucc)

    push = heappush
    pop = heappop
    # Init:   Forward             Backward
    dists = [{},                {}]  # dictionary of final distances
    paths = [{source: [source]}, {target: [target]}]  # dictionary of paths
    fringe = [[],                []]  # heap of (distance, node) tuples for
    # extracting next node to expand
    seen = [{source: 0},        {target: 0}]  # dictionary of distances to
    # nodes seen
    c = count()
    # initialize fringe heap
    push(fringe[0], (0, next(c), source))
    push(fringe[1], (0, next(c), target))
    # neighs for extracting correct neighbor information
    neighs = [Gsucc, Gpred]
    # variables to hold shortest discovered path
    # finaldist = 1e30000
    finalpath = []
    dir = 1
    while fringe[0] and fringe[1]:
        # choose direction
        # dir == 0 is forward direction and dir == 1 is back
        dir = 1 - dir
        # extract closest to expand
        (dist, _, v) = pop(fringe[dir])
        if v in dists[dir]:
            # Shortest path to v has already been found
            continue
        # update distance
        dists[dir][v] = dist  # equal to seen[dir][v]
        if v in dists[1 - dir]:
            # if we have scanned v in both directions we are done
            # we have now discovered the shortest path
            return (finaldist, finalpath)

        wt = _weight_function(G, weight)
        for w in neighs[dir](v):
            if(dir == 0):  # forward
                minweight = wt(v, w, G.get_edge_data(v, w))
                vwLength = dists[dir][v] + minweight
            else:  # back, must remember to change v,w->w,v
                minweight = wt(w, v, G.get_edge_data(w, v))
                vwLength = dists[dir][v] + minweight

            if w in dists[dir]:
                if vwLength < dists[dir][w]:
                    raise ValueError(
                        "Contradictory paths found: negative weights?")
            elif w not in seen[dir] or vwLength < seen[dir][w]:
                # relaxing
                seen[dir][w] = vwLength
                push(fringe[dir], (vwLength, next(c), w))
                paths[dir][w] = paths[dir][v] + [w]
                if w in seen[0] and w in seen[1]:
                    # see if this path is better than than the already
                    # discovered shortest path
                    totaldist = seen[0][w] + seen[1][w]
                    if finalpath == [] or finaldist > totaldist:
                        finaldist = totaldist
                        revpath = paths[1][w][:]
                        revpath.reverse()
                        finalpath = paths[0][w] + revpath[1:]
    raise nx.NetworkXNoPath(f"No path between {source} and {target}.")<|MERGE_RESOLUTION|>--- conflicted
+++ resolved
@@ -5,17 +5,8 @@
 import networkx as nx
 from networkx.utils import not_implemented_for
 from networkx.utils import pairwise
-<<<<<<< HEAD
-
-__author__ = """\n""".join(['Sérgio Nery Simões <sergionery@gmail.com>',
-                            'Aric Hagberg <aric.hagberg@gmail.com>',
-                            'Andrey Paramonov',
-                            'Jordi Torrents <jordi.t21@gmail.com>',
-                            'Jorge Martín Pérez <jmartinp@it.uc3m.es>'])
-=======
 from networkx.utils import empty_generator
 from networkx.algorithms.shortest_paths.weighted import _weight_function
->>>>>>> adc5affb
 
 __all__ = [
     'all_simple_paths',
