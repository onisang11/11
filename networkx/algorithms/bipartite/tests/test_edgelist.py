--- conflicted
+++ resolved
@@ -148,7 +148,7 @@
         bipartite.write_edgelist(G, fname)
         H = bipartite.read_edgelist(fname)
         H2 = bipartite.read_edgelist(fname)
-        assert H != H2  # they should be different graphs
+        assert H is not H2  # they should be different graphs
         G.remove_node("g")  # isolated nodes are not written in edgelist
         assert nodes_equal(list(H), list(G))
         assert edges_equal(list(H.edges()), list(G.edges()))
@@ -173,15 +173,9 @@
         bipartite.write_edgelist(G, fname)
         H = bipartite.read_edgelist(fname, nodetype=int, create_using=nx.MultiGraph())
         H2 = bipartite.read_edgelist(fname, nodetype=int, create_using=nx.MultiGraph())
-<<<<<<< HEAD
-        assert H != H2  # they should be different graphs
-        assert_nodes_equal(list(H), list(G))
-        assert_edges_equal(list(H.edges()), list(G.edges()))
-=======
         assert H is not H2  # they should be different graphs
         assert nodes_equal(list(H), list(G))
         assert edges_equal(list(H.edges()), list(G.edges()))
->>>>>>> c568dcba
         os.close(fd)
         os.unlink(fname)
 
