--- conflicted
+++ resolved
@@ -51,19 +51,10 @@
 from networkx.algorithms.swap import *
 from networkx.algorithms.traversal import *
 from networkx.algorithms.triads import *
+from networkx.algorithms.tsp import *
 from networkx.algorithms.vitality import *
-<<<<<<< HEAD
 from networkx.algorithms.voronoi import *
 from networkx.algorithms.wiener import *
-=======
-from networkx.algorithms.chordal import *
-from networkx.algorithms.richclub import *
-from networkx.algorithms.distance_regular import *
-from networkx.algorithms.swap import *
-from networkx.algorithms.graphical import *
-from networkx.algorithms.simple_paths import *
-from networkx.algorithms.tsp import *
->>>>>>> bbe171a0
 
 # Make certain subpackages available to the user as direct imports from
 # the `networkx` namespace.
