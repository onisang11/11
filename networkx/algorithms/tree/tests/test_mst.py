"""Unit tests for the :mod:`networkx.algorithms.tree.mst` module."""

import pytest

import networkx as nx
from networkx.utils import nodes_equal, edges_equal


def test_unknown_algorithm():
    with pytest.raises(ValueError):
        nx.minimum_spanning_tree(nx.Graph(), algorithm="random")


class MinimumSpanningTreeTestBase:
    """Base class for test classes for minimum spanning tree algorithms.

    This class contains some common tests that will be inherited by
    subclasses. Each subclass must have a class attribute
    :data:`algorithm` that is a string representing the algorithm to
    run, as described under the ``algorithm`` keyword argument for the
    :func:`networkx.minimum_spanning_edges` function.  Subclasses can
    then implement any algorithm-specific tests.

    """

    def setup_method(self, method):
        """Creates an example graph and stores the expected minimum and
        maximum spanning tree edges.

        """
        # This stores the class attribute `algorithm` in an instance attribute.
        self.algo = method
        # This example graph comes from Wikipedia:
        # https://en.wikipedia.org/wiki/Kruskal's_algorithm
        edges = [
            (0, 1, 7),
            (0, 3, 5),
            (1, 2, 8),
            (1, 3, 9),
            (1, 4, 7),
            (2, 4, 5),
            (3, 4, 15),
            (3, 5, 6),
            (4, 5, 8),
            (4, 6, 9),
            (5, 6, 11),
        ]
        self.G = nx.Graph()
        self.G.add_weighted_edges_from(edges)
        self.minimum_spanning_edgelist = [
            (0, 1, {"weight": 7}),
            (0, 3, {"weight": 5}),
            (1, 4, {"weight": 7}),
            (2, 4, {"weight": 5}),
            (3, 5, {"weight": 6}),
            (4, 6, {"weight": 9}),
        ]
        self.maximum_spanning_edgelist = [
            (0, 1, {"weight": 7}),
            (1, 2, {"weight": 8}),
            (1, 3, {"weight": 9}),
            (3, 4, {"weight": 15}),
            (4, 6, {"weight": 9}),
            (5, 6, {"weight": 11}),
        ]

    def test_minimum_edges(self):
        edges = nx.minimum_spanning_edges(self.G, algorithm=self.algo)
        # Edges from the spanning edges functions don't come in sorted
        # orientation, so we need to sort each edge individually.
        actual = sorted((min(u, v), max(u, v), d) for u, v, d in edges)
        assert edges_equal(actual, self.minimum_spanning_edgelist)

    def test_maximum_edges(self):
        edges = nx.maximum_spanning_edges(self.G, algorithm=self.algo)
        # Edges from the spanning edges functions don't come in sorted
        # orientation, so we need to sort each edge individually.
        actual = sorted((min(u, v), max(u, v), d) for u, v, d in edges)
        assert edges_equal(actual, self.maximum_spanning_edgelist)

    def test_without_data(self):
        edges = nx.minimum_spanning_edges(self.G, algorithm=self.algo, data=False)
        # Edges from the spanning edges functions don't come in sorted
        # orientation, so we need to sort each edge individually.
        actual = sorted((min(u, v), max(u, v)) for u, v in edges)
        expected = [(u, v) for u, v, d in self.minimum_spanning_edgelist]
        assert edges_equal(actual, expected)

    def test_nan_weights(self):
        # Edge weights NaN never appear in the spanning tree. see #2164
        G = self.G
        G.add_edge(0, 12, weight=float("nan"))
        edges = nx.minimum_spanning_edges(
            G, algorithm=self.algo, data=False, ignore_nan=True
        )
        actual = sorted((min(u, v), max(u, v)) for u, v in edges)
        expected = [(u, v) for u, v, d in self.minimum_spanning_edgelist]
        assert edges_equal(actual, expected)
        # Now test for raising exception
        edges = nx.minimum_spanning_edges(
            G, algorithm=self.algo, data=False, ignore_nan=False
        )
        with pytest.raises(ValueError):
            list(edges)
        # test default for ignore_nan as False
        edges = nx.minimum_spanning_edges(G, algorithm=self.algo, data=False)
        with pytest.raises(ValueError):
            list(edges)

    def test_nan_weights_order(self):
        # now try again with a nan edge at the beginning of G.nodes
        edges = [
            (0, 1, 7),
            (0, 3, 5),
            (1, 2, 8),
            (1, 3, 9),
            (1, 4, 7),
            (2, 4, 5),
            (3, 4, 15),
            (3, 5, 6),
            (4, 5, 8),
            (4, 6, 9),
            (5, 6, 11),
        ]
        G = nx.Graph()
        G.add_weighted_edges_from([(u + 1, v + 1, wt) for u, v, wt in edges])
        G.add_edge(0, 7, weight=float("nan"))
        edges = nx.minimum_spanning_edges(
            G, algorithm=self.algo, data=False, ignore_nan=True
        )
        actual = sorted((min(u, v), max(u, v)) for u, v in edges)
        shift = [(u + 1, v + 1) for u, v, d in self.minimum_spanning_edgelist]
        assert edges_equal(actual, shift)

    def test_isolated_node(self):
        # now try again with an isolated node
        edges = [
            (0, 1, 7),
            (0, 3, 5),
            (1, 2, 8),
            (1, 3, 9),
            (1, 4, 7),
            (2, 4, 5),
            (3, 4, 15),
            (3, 5, 6),
            (4, 5, 8),
            (4, 6, 9),
            (5, 6, 11),
        ]
        G = nx.Graph()
        G.add_weighted_edges_from([(u + 1, v + 1, wt) for u, v, wt in edges])
        G.add_node(0)
        edges = nx.minimum_spanning_edges(
            G, algorithm=self.algo, data=False, ignore_nan=True
        )
        actual = sorted((min(u, v), max(u, v)) for u, v in edges)
        shift = [(u + 1, v + 1) for u, v, d in self.minimum_spanning_edgelist]
        assert edges_equal(actual, shift)

    def test_minimum_tree(self):
        T = nx.minimum_spanning_tree(self.G, algorithm=self.algo)
        actual = sorted(T.edges(data=True))
        assert edges_equal(actual, self.minimum_spanning_edgelist)

    def test_maximum_tree(self):
        T = nx.maximum_spanning_tree(self.G, algorithm=self.algo)
        actual = sorted(T.edges(data=True))
        assert edges_equal(actual, self.maximum_spanning_edgelist)

    def test_disconnected(self):
        G = nx.Graph([(0, 1, dict(weight=1)), (2, 3, dict(weight=2))])
        T = nx.minimum_spanning_tree(G, algorithm=self.algo)
        assert nodes_equal(list(T), list(range(4)))
        assert edges_equal(list(T.edges()), [(0, 1), (2, 3)])

    def test_empty_graph(self):
        G = nx.empty_graph(3)
        T = nx.minimum_spanning_tree(G, algorithm=self.algo)
        assert nodes_equal(sorted(T), list(range(3)))
        assert T.number_of_edges() == 0

    def test_attributes(self):
        G = nx.Graph()
        G.add_edge(1, 2, weight=1, color="red", distance=7)
        G.add_edge(2, 3, weight=1, color="green", distance=2)
        G.add_edge(1, 3, weight=10, color="blue", distance=1)
        G.graph["foo"] = "bar"
        T = nx.minimum_spanning_tree(G, algorithm=self.algo)
        assert T.graph == G.graph
        assert nodes_equal(T, G)
        for u, v in T.edges():
            assert T.adj[u][v] == G.adj[u][v]

    def test_weight_attribute(self):
        G = nx.Graph()
        G.add_edge(0, 1, weight=1, distance=7)
        G.add_edge(0, 2, weight=30, distance=1)
        G.add_edge(1, 2, weight=1, distance=1)
        G.add_node(3)
        T = nx.minimum_spanning_tree(G, algorithm=self.algo, weight="distance")
        assert nodes_equal(sorted(T), list(range(4)))
        assert edges_equal(sorted(T.edges()), [(0, 2), (1, 2)])
        T = nx.maximum_spanning_tree(G, algorithm=self.algo, weight="distance")
        assert nodes_equal(sorted(T), list(range(4)))
        assert edges_equal(sorted(T.edges()), [(0, 1), (0, 2)])


class TestBoruvka(MinimumSpanningTreeTestBase):
    """Unit tests for computing a minimum (or maximum) spanning tree
    using Borůvka's algorithm.

    """

    algorithm = "boruvka"

    def test_unicode_name(self):
        """Tests that using a Unicode string can correctly indicate
        Borůvka's algorithm.

        """
        edges = nx.minimum_spanning_edges(self.G, algorithm="borůvka")
        # Edges from the spanning edges functions don't come in sorted
        # orientation, so we need to sort each edge individually.
        actual = sorted((min(u, v), max(u, v), d) for u, v, d in edges)
        assert edges_equal(actual, self.minimum_spanning_edgelist)


class MultigraphMSTTestBase(MinimumSpanningTreeTestBase):
    # Abstract class

    def test_multigraph_keys_min(self):
        """Tests that the minimum spanning edges of a multigraph
        preserves edge keys.

        """
        G = nx.MultiGraph()
        G.add_edge(0, 1, key="a", weight=2)
        G.add_edge(0, 1, key="b", weight=1)
        min_edges = nx.minimum_spanning_edges
        mst_edges = min_edges(G, algorithm=self.algo, data=False)
        assert edges_equal([(0, 1, "b")], list(mst_edges))

    def test_multigraph_keys_max(self):
        """Tests that the maximum spanning edges of a multigraph
        preserves edge keys.

        """
        G = nx.MultiGraph()
        G.add_edge(0, 1, key="a", weight=2)
        G.add_edge(0, 1, key="b", weight=1)
        max_edges = nx.maximum_spanning_edges
        mst_edges = max_edges(G, algorithm=self.algo, data=False)
        assert edges_equal([(0, 1, "a")], list(mst_edges))


class TestKruskal(MultigraphMSTTestBase):
    """Unit tests for computing a minimum (or maximum) spanning tree
    using Kruskal's algorithm.

    """

    algorithm = "kruskal"


class TestPrim(MultigraphMSTTestBase):
    """Unit tests for computing a minimum (or maximum) spanning tree
    using Prim's algorithm.

    """

    algorithm = "prim"

    def test_multigraph_keys_tree(self):
        G = nx.MultiGraph()
        G.add_edge(0, 1, key="a", weight=2)
        G.add_edge(0, 1, key="b", weight=1)
        T = nx.minimum_spanning_tree(G)
        assert edges_equal([(0, 1, 1)], list(T.edges(data="weight")))

    def test_multigraph_keys_tree_max(self):
        G = nx.MultiGraph()
        G.add_edge(0, 1, key="a", weight=2)
        G.add_edge(0, 1, key="b", weight=1)
        T = nx.maximum_spanning_tree(G)
<<<<<<< HEAD
        assert_edges_equal([(0, 1, 2)], list(T.edges(data="weight")))


class TestSpanningTreePartitions(MinimumSpanningTreeTestBase):
    """
    Unit tests for computing a minimum (or maximum) spanning tree within a
    partition
    """
=======
        assert edges_equal([(0, 1, 2)], list(T.edges(data="weight")))
>>>>>>> c568dcba
<|MERGE_RESOLUTION|>--- conflicted
+++ resolved
@@ -282,15 +282,4 @@
         G.add_edge(0, 1, key="a", weight=2)
         G.add_edge(0, 1, key="b", weight=1)
         T = nx.maximum_spanning_tree(G)
-<<<<<<< HEAD
-        assert_edges_equal([(0, 1, 2)], list(T.edges(data="weight")))
-
-
-class TestSpanningTreePartitions(MinimumSpanningTreeTestBase):
-    """
-    Unit tests for computing a minimum (or maximum) spanning tree within a
-    partition
-    """
-=======
-        assert edges_equal([(0, 1, 2)], list(T.edges(data="weight")))
->>>>>>> c568dcba
+        assert edges_equal([(0, 1, 2)], list(T.edges(data="weight")))