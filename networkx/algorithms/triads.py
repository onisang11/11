# See https://github.com/networkx/networkx/pull/1474
# Copyright 2011 Reya Group <http://www.reyagroup.com>
# Copyright 2011 Alex Levenson <alex@isnotinvain.com>
# Copyright 2011 Diederik van Liere <diederik.vanliere@rotman.utoronto.ca>
"""Functions for analyzing triads of a graph."""

from networkx.utils import not_implemented_for
from itertools import combinations, permutations
from collections import defaultdict

__all__ = ['triadic_census']

#: The integer codes representing each type of triad.
#:
#: Triads that are the same up to symmetry have the same code.
TRICODES = (1, 2, 2, 3, 2, 4, 6, 8, 2, 6, 5, 7, 3, 8, 7, 11, 2, 6, 4, 8, 5, 9,
            9, 13, 6, 10, 9, 14, 7, 14, 12, 15, 2, 5, 6, 7, 6, 9, 10, 14, 4, 9,
            9, 12, 8, 13, 14, 15, 3, 7, 8, 11, 7, 12, 14, 15, 8, 14, 13, 15,
            11, 15, 15, 16)

#: The names of each type of triad. The order of the elements is
#: important: it corresponds to the tricodes given in :data:`TRICODES`.
TRIAD_NAMES = ('003', '012', '102', '021D', '021U', '021C', '111D', '111U',
               '030T', '030C', '201', '120D', '120U', '120C', '210', '300')


#: A dictionary mapping triad code to triad name.
TRICODE_TO_NAME = {i: TRIAD_NAMES[code - 1] for i, code in enumerate(TRICODES)}


def _tricode(G, v, u, w):
    """Returns the integer code of the given triad.

    This is some fancy magic that comes from Batagelj and Mrvar's paper. It
    treats each edge joining a pair of `v`, `u`, and `w` as a bit in
    the binary representation of an integer.

    """
    combos = ((v, u, 1), (u, v, 2), (v, w, 4), (w, v, 8), (u, w, 16),
              (w, u, 32))
    return sum(x for u, v, x in combos if v in G[u])


@not_implemented_for('undirected')
def triadic_census(G):
    """Determines the triadic census of a directed graph.

    The triadic census is a count of how many of the 16 possible types of
    triads are present in a directed graph.

    Parameters
    ----------
    G : digraph
       A NetworkX DiGraph

    Returns
    -------
    census : dict
       Dictionary with triad type as keys and number of occurrences as values.

    Notes
    -----
    This algorithm has complexity $O(m)$ where $m$ is the number of edges in
    the graph.

    See also
    --------
    triad_graph

    References
    ----------
    .. [1] Vladimir Batagelj and Andrej Mrvar, A subquadratic triad census
        algorithm for large sparse networks with small maximum degree,
        University of Ljubljana,
        http://vlado.fmf.uni-lj.si/pub/networks/doc/triads/triads.pdf

    """
    # Initialize the count for each triad to be zero.
    census = {name: 0 for name in TRIAD_NAMES}
    n = len(G)
    # m = dict(zip(G, range(n)))
    m = {v: i for i, v in enumerate(G)}
    for v in G:
        vnbrs = set(G.pred[v]) | set(G.succ[v])
        for u in vnbrs:
            if m[u] <= m[v]:
                continue
            neighbors = (vnbrs | set(G.succ[u]) | set(G.pred[u])) - {u, v}
            # Calculate dyadic triads instead of counting them.
            if v in G[u] and u in G[v]:
                census['102'] += n - len(neighbors) - 2
            else:
                census['012'] += n - len(neighbors) - 2
            # Count connected triads.
            for w in neighbors:
                if m[u] < m[w] or (m[v] < m[w] < m[u] and
                                   v not in G.pred[w] and
                                   v not in G.succ[w]):
                    code = _tricode(G, v, u, w)
                    census[TRICODE_TO_NAME[code]] += 1
    # null triads = total number of possible triads - all found triads
    #
    # Use integer division here, since we know this formula guarantees an
    # integral value.
    census['003'] = ((n * (n - 1) * (n - 2)) // 6) - sum(census.values())
    return census


@not_implemented_for('undirected')
<<<<<<< HEAD
def triads_by_name(G):
    """Returns a list of triads for each triadic type in a directed graph.
=======
def all_triplets(G):
    """Returns a generator of all possible sets of 3 nodes in a DiGraph.
>>>>>>> ee670054

    Parameters
    ----------
    G : digraph
       A NetworkX DiGraph

    Returns
    -------
<<<<<<< HEAD
    census : dict
       Dictionary with triad types as keys and lists of triads as values.
    """
    pass


@not_implemented_for('undirected')
def triads_by_name(G):
    """Returns a list of triads for each triadic type in a directed graph.
=======
    triplets : generator of 3-tuples
       Generator of tuples of 3 nodes
    """
    triplets = combinations(G.nodes(), 3)
    return triplets

@not_implemented_for('undirected')
def all_triads(G):
    """A generator of all possible triads in G.

    Parameters
    ----------
    G : digraph
       A NetworkX DiGraph

    Returns
    -------
    all_triads : generator of DiGraphs
       Generator of triads (order-3 DiGraphs)
    """
    triplets = combinations(G.nodes(), 3)
    for triplet in triplets:
        yield G.subgraph(triplet).copy()


@not_implemented_for('undirected')
def triads_by_type(G):
    """Returns a list of all triads for each triad type in a directed graph.
>>>>>>> ee670054

    Parameters
    ----------
    G : digraph
       A NetworkX DiGraph

    Returns
    -------
<<<<<<< HEAD
    census : dict
       Dictionary with triad types as keys and lists of triads as values.
    """
=======
    tri_by_type : dict
       Dictionary with triad types as keys and lists of triads as values.
    """
    o = G.order()
    assert o >= 3, "G should have at least 3 nodes."
    num_triads = o*(o-1)*(o-2) // 6
    #if num_triads > TRIAD_LIMIT: print(WARNING)
    all_tri = all_triads(G)
    tri_by_type = defaultdict(list)
    for triad in all_tri:
        name = triad_type(triad)
        tri_by_type[name].append(triad)
    return tri_by_type

@not_implemented_for('undirected')
def triad_type(G):
    """Returns the sociological triad type for a triad.

    Parameters
    ----------
    G : digraph
       A NetworkX DiGraph with 3 nodes

    Returns
    -------
    triad_type : str
       A string identifying the triad type
    """
    assert G.order() == 3, 'Graph is not a triad'
    num_edges = len(G.edges())
    if num_edges == 6: return "300"
    elif num_edges == 5: return "210"
    elif num_edges == 0: return "003"
    elif num_edges == 1: return "012"
    elif num_edges == 2:
        e1, e2 = G.edges()
        if set(e1) == set(e2): return "102"
        elif e1[0] == e2[0]: return "021D"
        elif e1[1] == e2[1]: return "021U"
        elif e1[1] == e2[0] or e2[1] == e1[0]: return "021C"
    elif num_edges == 3:
        for (e1, e2, e3) in permutations(G.edges(), 3):
            if set(e1) == set(e2):
                if e3[0] in e1:
                    return "111U"
                if e3[1] in e1:
                    return "111D"
            elif set(e1).symmetric_difference(set(e2)) == set(e3):
                if {e1[0], e2[0], e3[0]} == {e1[0], e2[0], e3[0]} == set(
                                                        G.nodes()):
                    return "030C"
                if e3 == (e1[0], e2[1]) and e2 == (e1[1], e3[1]):
                    return "030T"
    elif num_edges == 4:
        for (e1, e2, e3, e4) in permutations(G.edges(), 4):
            if set(e1)==set(e2):
                if set(e3)==set(e4):
                    return "201"
                if {e3[0]}=={e4[0]}==set(e3).intersection(set(e4)):
                    return "120D"
                if {e3[1]}=={e4[1]}==set(e3).intersection(set(e4)):
                    return "120U"
                if e3[1]==e4[0]:
                    return "120C"
    else:
        raise ValueError("Invalid triad G")


@not_implemented_for('undirected')
def random_triad(G):
    """Returns a random triad from a directed graph.

    Parameters
    ----------
    G : digraph
       A NetworkX DiGraph

    Returns
    -------
    G2 : subgraph
       A randomly selected triad (order-3 NetworkX DiGraph)
    """
>>>>>>> ee670054
    pass

@not_implemented_for('undirected')
def triadic_closures(G):
    """Returns a list of order-3 subgraphs of G that are triadic closures.

    Parameters
    ----------
    G : digraph
       A NetworkX DiGraph

    Returns
    -------
    closures : list
       List of triads of G that are triadic closures
    """
    pass

@not_implemented_for('undirected')
def focal_closures(G, attr_name):
    """Returns a list of order-3 subgraphs of G that are focally closed.

    Parameters
    ----------
    G : digraph
       A NetworkX DiGraph
    attr_name : str
        An attribute name


    Returns
    -------
    closures : list
       List of triads of G that are focally closed on attr_name
    """
    pass

@not_implemented_for('undirected')
def stable_triads(G, crit_func):
    """Returns a list of order-3 subgraphs of G that are stable.

    Parameters
    ----------
    G : digraph
       A NetworkX DiGraph
    crit_func : function
       A function that determines if a triad (order-3 digraph) is stable

    Returns
    -------
    triads : list
       List of triads in G that are stable
    """
    pass<|MERGE_RESOLUTION|>--- conflicted
+++ resolved
@@ -107,32 +107,16 @@
 
 
 @not_implemented_for('undirected')
-<<<<<<< HEAD
-def triads_by_name(G):
-    """Returns a list of triads for each triadic type in a directed graph.
-=======
 def all_triplets(G):
     """Returns a generator of all possible sets of 3 nodes in a DiGraph.
->>>>>>> ee670054
-
-    Parameters
-    ----------
-    G : digraph
-       A NetworkX DiGraph
-
-    Returns
-    -------
-<<<<<<< HEAD
-    census : dict
-       Dictionary with triad types as keys and lists of triads as values.
-    """
-    pass
-
-
-@not_implemented_for('undirected')
-def triads_by_name(G):
-    """Returns a list of triads for each triadic type in a directed graph.
-=======
+
+    Parameters
+    ----------
+    G : digraph
+       A NetworkX DiGraph
+
+    Returns
+    -------
     triplets : generator of 3-tuples
        Generator of tuples of 3 nodes
     """
@@ -161,20 +145,14 @@
 @not_implemented_for('undirected')
 def triads_by_type(G):
     """Returns a list of all triads for each triad type in a directed graph.
->>>>>>> ee670054
-
-    Parameters
-    ----------
-    G : digraph
-       A NetworkX DiGraph
-
-    Returns
-    -------
-<<<<<<< HEAD
-    census : dict
-       Dictionary with triad types as keys and lists of triads as values.
-    """
-=======
+
+    Parameters
+    ----------
+    G : digraph
+       A NetworkX DiGraph
+
+    Returns
+    -------
     tri_by_type : dict
        Dictionary with triad types as keys and lists of triads as values.
     """
@@ -257,7 +235,6 @@
     G2 : subgraph
        A randomly selected triad (order-3 NetworkX DiGraph)
     """
->>>>>>> ee670054
     pass
 
 @not_implemented_for('undirected')
