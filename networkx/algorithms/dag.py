--- conflicted
+++ resolved
@@ -139,65 +139,14 @@
     zero_indegree = [node
                      for node, indegree in indegree_map.items()
                      if indegree == 0]
-<<<<<<< HEAD
 
     for node in zero_indegree:
         del indegree_map[node]
 
-    while zero_indegree:
-        node = zero_indegree.pop()
-        if node not in G:
-            raise RuntimeError("Graph changed during iteration")
-        for _, child in G.edges_iter(node):
-            try:
-                indegree_map[child] -= 1
-            except KeyError:
-                raise RuntimeError("Graph changed during iteration")
-            if indegree_map[child] == 0:
-                zero_indegree.append(child)
-                del indegree_map[child]
-
-        yield node
-
-    if indegree_map:
-        raise nx.NetworkXUnfeasible("Graph contains a cycle or graph changed "
-                                    "during iteration")
-=======
->>>>>>> 04b66ee6
-
-    for node in zero_indegree:
-        del indegree_map[node]
-
-<<<<<<< HEAD
 def lexicographical_topological_sort(G, key=(lambda x: x)):
     """Return a generator of nodes in lexicographically topologically sorted
     order.
 
-=======
-    while zero_indegree:
-        node = zero_indegree.pop()
-        if node not in G:
-            raise RuntimeError("Graph changed during iteration")
-        for _, child in G.edges_iter(node):
-            try:
-                indegree_map[child] -= 1
-            except KeyError:
-                raise RuntimeError("Graph changed during iteration")
-            if indegree_map[child] == 0:
-                zero_indegree.append(child)
-                del indegree_map[child]
-
-        yield node
-
-    if indegree_map:
-        raise nx.NetworkXUnfeasible("Graph contains a cycle or graph changed "
-                                    "during iteration")
-
-def lexicographical_topological_sort(G, key=(lambda x: x)):
-    """Return a generator of nodes in lexicographically topologically sorted
-    order.
-
->>>>>>> 04b66ee6
     A topological sort is a nonunique permutation of the nodes such that an
     edge from u to v implies that u appears before v in the topological sort
     order.
