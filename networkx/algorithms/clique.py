--- conflicted
+++ resolved
@@ -14,16 +14,7 @@
 import networkx as nx
 from networkx.utils import not_implemented_for
 
-<<<<<<< HEAD
-__all__ = ['find_cliques', 'find_cliques_recursive', 'make_max_clique_graph',
-           'make_clique_bipartite', 'graph_clique_number',
-           'graph_number_of_cliques', 'node_clique_number',
-           'number_of_cliques', 'cliques_containing_node',
-           'enumerate_all_cliques', 'max_weight_clique']
-
-
-@not_implemented_for('directed')
-=======
+
 __all__ = [
     "find_cliques",
     "find_cliques_recursive",
@@ -35,11 +26,11 @@
     "number_of_cliques",
     "cliques_containing_node",
     "enumerate_all_cliques",
+    "max_weight_clique",
 ]
 
 
 @not_implemented_for("directed")
->>>>>>> d659ac0c
 def enumerate_all_cliques(G):
     """Returns all cliques in an undirected graph.
 
