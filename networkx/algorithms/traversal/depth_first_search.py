--- conflicted
+++ resolved
@@ -111,13 +111,8 @@
                 depth_now -= 1
 
 
-<<<<<<< HEAD
 @nx._dispatchable(returns_graph=True)
-def dfs_tree(G, source=None, depth_limit=None):
-=======
-@nx._dispatchable
 def dfs_tree(G, source=None, depth_limit=None, *, sort_neighbors=None):
->>>>>>> d6569adf
     """Returns oriented tree constructed from a depth-first-search from source.
 
     Parameters
