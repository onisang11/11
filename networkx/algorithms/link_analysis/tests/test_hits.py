import pytest

<<<<<<< HEAD
=======
np = pytest.importorskip("numpy")
sp = pytest.importorskip("scipy")
import scipy.sparse  # call as sp.sparse
>>>>>>> c568dcba

import networkx
from networkx.testing import almost_equal

# Example from
# A. Langville and C. Meyer, "A survey of eigenvector methods of web
# information retrieval."  http://citeseer.ist.psu.edu/713792.html


class TestHITS:
    @classmethod
    def setup_class(cls):

        G = networkx.DiGraph()

        edges = [(1, 3), (1, 5), (2, 1), (3, 5), (5, 4), (5, 3), (6, 5)]

        G.add_edges_from(edges, weight=1)
        cls.G = G
        cls.G.a = dict(
            zip(sorted(G), [0.000000, 0.000000, 0.366025, 0.133975, 0.500000, 0.000000])
        )
        cls.G.h = dict(
            zip(sorted(G), [0.366025, 0.000000, 0.211325, 0.000000, 0.211325, 0.211325])
        )

    def test_hits(self):
        G = self.G
        h, a = networkx.hits(G, tol=1.0e-08)
        for n in G:
            assert almost_equal(h[n], G.h[n], places=4)
        for n in G:
            assert almost_equal(a[n], G.a[n], places=4)

    def test_hits_nstart(self):
        G = self.G
        nstart = {i: 1.0 / 2 for i in G}
        h, a = networkx.hits(G, nstart=nstart)

    def test_hits_numpy(self):
        pytest.importorskip("numpy")
        G = self.G
        h, a = networkx.hits_numpy(G)
        for n in G:
            assert almost_equal(h[n], G.h[n], places=4)
        for n in G:
            assert almost_equal(a[n], G.a[n], places=4)

    def test_hits_scipy(self):
        pytest.importorskip("scipy")
        G = self.G
        h, a = networkx.hits_scipy(G, tol=1.0e-08)
        for n in G:
            assert almost_equal(h[n], G.h[n], places=4)
        for n in G:
            assert almost_equal(a[n], G.a[n], places=4)

    def test_empty(self):
        pytest.importorskip("numpy")
        G = networkx.Graph()
        assert networkx.hits(G) == ({}, {})
        assert networkx.hits_numpy(G) == ({}, {})
        assert networkx.authority_matrix(G).shape == (0, 0)
        assert networkx.hub_matrix(G).shape == (0, 0)

    def test_empty_scipy(self):
        pytest.importorskip("scipy")
        G = networkx.Graph()
        assert networkx.hits_scipy(G) == ({}, {})

    def test_hits_not_convergent(self):
<<<<<<< HEAD
        with pytest.raises(networkx.PowerIterationFailedConvergence):
            G = self.G
            networkx.hits(G, max_iter=0)
=======
        G = nx.path_graph(50)
        with pytest.raises(nx.PowerIterationFailedConvergence):
            nx.hits_scipy(G, max_iter=1)
        with pytest.raises(nx.PowerIterationFailedConvergence):
            _hits_python(G, max_iter=1)
        with pytest.raises(nx.PowerIterationFailedConvergence):
            nx.hits_scipy(G, max_iter=0)
        with pytest.raises(nx.PowerIterationFailedConvergence):
            _hits_python(G, max_iter=0)
        with pytest.raises(ValueError):
            nx.hits(G, max_iter=0)
        with pytest.raises(sp.sparse.linalg.eigen.arpack.ArpackNoConvergence):
            nx.hits(G, max_iter=1)


@pytest.mark.parametrize(
    "hits_alg",
    (nx.hits_numpy, nx.hits_scipy),
)
def test_deprecation_warnings(hits_alg):
    """Make sure deprecation warnings are raised.

    To be removed when deprecations expire.
    """
    G = nx.DiGraph(nx.path_graph(4))
    with pytest.warns(DeprecationWarning):
        pr = hits_alg(G)
>>>>>>> c568dcba
<|MERGE_RESOLUTION|>--- conflicted
+++ resolved
@@ -1,14 +1,11 @@
 import pytest
+import networkx as nx
 
-<<<<<<< HEAD
-=======
 np = pytest.importorskip("numpy")
 sp = pytest.importorskip("scipy")
 import scipy.sparse  # call as sp.sparse
->>>>>>> c568dcba
 
-import networkx
-from networkx.testing import almost_equal
+from networkx.algorithms.link_analysis.hits_alg import _hits_python
 
 # Example from
 # A. Langville and C. Meyer, "A survey of eigenvector methods of web
@@ -77,11 +74,6 @@
         assert networkx.hits_scipy(G) == ({}, {})
 
     def test_hits_not_convergent(self):
-<<<<<<< HEAD
-        with pytest.raises(networkx.PowerIterationFailedConvergence):
-            G = self.G
-            networkx.hits(G, max_iter=0)
-=======
         G = nx.path_graph(50)
         with pytest.raises(nx.PowerIterationFailedConvergence):
             nx.hits_scipy(G, max_iter=1)
@@ -108,5 +100,4 @@
     """
     G = nx.DiGraph(nx.path_graph(4))
     with pytest.warns(DeprecationWarning):
-        pr = hits_alg(G)
->>>>>>> c568dcba
+        pr = hits_alg(G)