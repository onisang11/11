--- conflicted
+++ resolved
@@ -71,24 +71,6 @@
             DeprecationWarning,
             stacklevel=2,
         )
-<<<<<<< HEAD
-    if G.is_multigraph():
-        G_edges = G.edges(keys=True, data=True)
-    else:
-        G_edges = G.edges(data=True)
-    if H.is_multigraph():
-        H_edges = H.edges(keys=True, data=True)
-    else:
-        H_edges = H.edges(data=True)
-
-    # add nodes
-    R.add_nodes_from(G.nodes(data=True))
-    R.add_nodes_from(H.nodes(data=True))
-    # add edges
-    R.add_edges_from(G_edges)
-    R.add_edges_from(H_edges)
-=======
->>>>>>> d7021f57
 
     return nx.union_all([G, H], rename)
 
