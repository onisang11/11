"""
***************
VF2++ Algorithm
***************

An implementation of the VF2++ algorithm for Graph Isomorphism testing.

The simplest interface to use this module is to call:
`vf2pp_is_isomorphic`: to check whether two graphs are isomorphic.
`vf2pp_mapping`: to obtain the node mapping between two graphs, in case they are isomorphic.
`vf2pp_all_mappings`: to generate all possible mappings between two graphs, if isomorphic.

Introduction
------------
The VF2++ algorithm, follows a similar logic to that of VF2, while also introducing new easy-to-check cutting rules and
determining the optimal access order of nodes. It is also implemented in a non-recursive manner, which saves both time
and space, when compared to its previous counterpart.

The optimal node ordering is obtained after taking into consideration both the degree but also the label rarity of each
node. This way we place the nodes that are more likely to match, first in the order, thus examining the most promising
branches in the beginning. The rules also consider node labels, making it easier to prune unfruitful branches early in
the process.

Examples
--------

Suppose G1 and G2 are Isomorphic Graphs. Verification is as follows:

Without node labels:

>>> import networkx as nx
>>> G1 = nx.path_graph(4)
>>> G2 = nx.path_graph(4)
>>> nx.vf2pp_is_isomorphic(G1, G2, node_labels=None)
True
>>> nx.vf2pp_mapping(G1, G2, node_label=None)
{1: 1, 2: 2, 0: 0, 3: 3}

With node labels:

>>> G1 = nx.path_graph(4)
>>> G2 = nx.path_graph(4)
>>> mapped = {1: 1, 2: 2, 3: 3, 0: 0}
>>> nx.set_node_attributes(G1, dict(zip(G1, ["blue", "red", "green", "yellow"])), "label")
>>> nx.set_node_attributes(G2, dict(zip([mapped[u] for u in G1], ["blue", "red", "green", "yellow"])), "label")
>>> nx.vf2pp_is_isomorphic(G1, G2, node_labels="label")
True
>>> nx.vf2pp_mapping(G1, G2, node_label="label")
{1: 1, 2: 2, 0: 0, 3: 3}

"""
import collections

import networkx as nx
from networkx.algorithms.isomorphism.vf2pp_helpers.candidates import _find_candidates
from networkx.algorithms.isomorphism.vf2pp_helpers.feasibility import _feasibility
from networkx.algorithms.isomorphism.vf2pp_helpers.node_ordering import _matching_order
from networkx.algorithms.isomorphism.vf2pp_helpers.state import (
    _restore_Tinout,
    _update_Tinout,
)

__all__ = ["vf2pp_mapping", "vf2pp_is_isomorphic", "vf2pp_all_mappings"]

_GraphParameters = collections.namedtuple(
    "_GraphParameters",
    [
        "G1",
        "G2",
        "G1_labels",
        "G2_labels",
        "nodes_of_G1Labels",
        "nodes_of_G2Labels",
        "G2_nodes_of_degree",
    ],
)
_StateParameters = collections.namedtuple(
    "_StateParameters",
    ["mapping", "reverse_mapping", "T1", "T1_tilde", "T2", "T2_tilde"],
)


def vf2pp_mapping(G1, G2, node_label=None, default_label=None):
    """Return an isomorphic mapping between `G1` and `G2` if it exists.

    Parameters
    ----------
    G1, G2 : NetworkX Graph or MultiGraph instances.
        The two graphs to check for isomorphism.

<<<<<<< HEAD
    node_label: Label name
        The label name of all nodes
=======
    node_labels : str, optional
        The name of the node attribute to be used when comparing nodes.
        The default is `None`, meaning node attributes are not considered
        in the comparison. Any node that doesn't not have the `node_labels`
        attribute uses `default_label` instead.
>>>>>>> dd2ee4d7

    default_label : scalar
        Default value to use when a node doesn't have an attribute
        named `node_label`. Default is `None`.

    Returns
    -------
    dict or None
        Node mapping if the two graphs are isomorphic. None otherwise.
    """
    try:
        mapping = next(vf2pp_all_mappings(G1, G2, node_label, default_label))
        return mapping
    except StopIteration:
        return None


def vf2pp_is_isomorphic(G1, G2, node_labels=None, default_label=None):
    """Examines whether G1 and G2 are isomorphic.

    Parameters
    ----------
    G1,G2: NetworkX Graph or MultiGraph instances.
        The two graphs to check for isomorphism or monomorphism.

    node_labels: Label name
        The label name of all nodes

    default_label: Label name
        Let the user pick a default label value

    Returns
    -------
    True if the two graphs are isomorphic. False otherwise.
    """
    if vf2pp_mapping(G1, G2, node_labels, default_label) is not None:
        return True
    return False


def vf2pp_all_mappings(G1, G2, node_labels=None, default_label=None):
    """Yields all the possible mappings between G1 and G2.

    Parameters
    ----------
    G1,G2: NetworkX Graph or MultiGraph instances.
        The two graphs to check for isomorphism.

    node_labels: string or None
        The node attribute name within G that indicates node labels.
        If None, then no node labels are used to compute isomorphisms.

    default_label: string
        The default label for nodes that have no label attribute value.
    """
    if G1.number_of_nodes() == 0 or G2.number_of_nodes() == 0:
        return False

    # Check that both graphs have the same number of nodes and degree sequence
    if not nx.faster_could_be_isomorphic(G1, G2):
        return False

    # Initialize parameters and cache necessary information about degree and labels
    graph_params, state_params = _initialize_parameters(
        G1, G2, node_labels, default_label
    )

    # Check if G1 and G2 have the same labels, and that number of nodes per label is equal between the two graphs
    if not _precheck_label_properties(graph_params):
        return False

    # Calculate the optimal node ordering
    node_order = _matching_order(graph_params)

    # Initialize the stack
    stack = []
    candidates = iter(_find_candidates(node_order[0], graph_params, state_params))
    stack.append((node_order[0], candidates))

    mapping = state_params.mapping
    reverse_mapping = state_params.reverse_mapping

    # Index of the node from the order, currently being examined
    matching_node = 1

    while stack:
        current_node, candidate_nodes = stack[-1]

        try:
            candidate = next(candidate_nodes)
        except StopIteration:
            # If no remaining candidates, return to a previous state, and follow another branch
            stack.pop()
            matching_node -= 1
            if stack:
                # Pop the previously added u-v pair, and look for a different candidate _v for u
                popped_node1, _ = stack[-1]
                popped_node2 = mapping[popped_node1]
                mapping.pop(popped_node1)
                reverse_mapping.pop(popped_node2)
                _restore_Tinout(popped_node1, popped_node2, graph_params, state_params)
            continue

        if _feasibility(current_node, candidate, graph_params, state_params):
            # Terminate if mapping is extended to its full
            if len(mapping) == G2.number_of_nodes() - 1:
                cp_mapping = mapping.copy()
                cp_mapping[current_node] = candidate
                yield cp_mapping
                continue

            # Feasibility rules pass, so extend the mapping and update the parameters
            mapping[current_node] = candidate
            reverse_mapping[candidate] = current_node
            _update_Tinout(current_node, candidate, graph_params, state_params)
            # Append the next node and its candidates to the stack
            candidates = iter(
                _find_candidates(node_order[matching_node], graph_params, state_params)
            )
            stack.append((node_order[matching_node], candidates))
            matching_node += 1


def _precheck_label_properties(graph_params):
    G1, G2, G1_labels, G2_labels, nodes_of_G1Labels, nodes_of_G2Labels, _ = graph_params
    if any(
        label not in nodes_of_G1Labels or len(nodes_of_G1Labels[label]) != len(nodes)
        for label, nodes in nodes_of_G2Labels.items()
    ):
        return False
    return True


def _initialize_parameters(G1, G2, node_labels=None, default_label=-1):
    """Initializes all the necessary parameters for VF2++

    Parameters
    ----------
    G1,G2: NetworkX Graph or MultiGraph instances.
        The two graphs to check for isomorphism or monomorphism

    G1_labels,G2_labels: dict
        The label of every node in G1 and G2 respectively

    Returns
    -------
    graph_params: namedtuple
        Contains all the Graph-related parameters:

        G1,G2
        G1_labels,G2_labels: dict

    state_params: namedtuple
        Contains all the State-related parameters:

        mapping: dict
            The mapping as extended so far. Maps nodes of G1 to nodes of G2

        reverse_mapping: dict
            The reverse mapping as extended so far. Maps nodes from G2 to nodes of G1. It's basically "mapping" reversed

        T1, T2: set
            Ti contains uncovered neighbors of covered nodes from Gi, i.e. nodes that are not in the mapping, but are
            neighbors of nodes that are.

        T1_out, T2_out: set
            Ti_out contains all the nodes from Gi, that are neither in the mapping nor in Ti
    """
    G1_labels = dict(G1.nodes(data=node_labels, default=default_label))
    G2_labels = dict(G2.nodes(data=node_labels, default=default_label))

    graph_params = _GraphParameters(
        G1,
        G2,
        G1_labels,
        G2_labels,
        nx.utils.groups(G1_labels),
        nx.utils.groups(G2_labels),
        nx.utils.groups({node: degree for node, degree in G2.degree()}),
    )

    state_params = _StateParameters(
        dict(), dict(), set(), set(G1.nodes()), set(), set(G2.nodes())
    )

    return graph_params, state_params<|MERGE_RESOLUTION|>--- conflicted
+++ resolved
@@ -88,16 +88,11 @@
     G1, G2 : NetworkX Graph or MultiGraph instances.
         The two graphs to check for isomorphism.
 
-<<<<<<< HEAD
-    node_label: Label name
-        The label name of all nodes
-=======
-    node_labels : str, optional
+    node_label : str, optional
         The name of the node attribute to be used when comparing nodes.
         The default is `None`, meaning node attributes are not considered
-        in the comparison. Any node that doesn't not have the `node_labels`
+        in the comparison. Any node that doesn't have the `node_labels`
         attribute uses `default_label` instead.
->>>>>>> dd2ee4d7
 
     default_label : scalar
         Default value to use when a node doesn't have an attribute
