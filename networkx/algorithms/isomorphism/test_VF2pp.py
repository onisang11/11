import collections
import random
import runpy
import time

import networkx as nx
import matplotlib.pyplot as plt
from networkx.drawing.nx_agraph import graphviz_layout


<<<<<<< HEAD
def main():
    G = nx.gnp_random_graph(2000, 0.35, seed=42)
=======
def matching_order(G1, G2):
    G1_labels, G2_labels, nodes_of_G1Labels, nodes_of_G2Labels, V1_unordered, current_labels = initialise_preprocess(G1, G2)
    used_degrees = {node: 0 for node in G1}
    node_order = []

    while V1_unordered:
        rare_nodes = min(nx.utils.groups(current_labels).values(), key=len)
        max_node = max(rare_nodes, key=G1.degree)
        label_rarity = {label: len(nodes) for label, nodes in nodes_of_G2Labels.items()}

        node_order, label_rarity, dlevel_nodes, used_degrees, V1_unordered = \
            BFS_tree(max_node, G1, G1_labels, V1_unordered, label_rarity, used_degrees, node_order)

        node_order.append(max_node)
        V1_unordered.discard(max_node)
        del current_labels[max_node]

    return node_order


def initialise_preprocess(G1, G2):
    G1_labels = nx.get_node_attributes(G1, "label")
    G2_labels = nx.get_node_attributes(G2, "label")
    nodes_of_G1Labels = nx.utils.groups(G1_labels)
    nodes_of_G2Labels = nx.utils.groups(G2_labels)

    V1_unordered = set(G1)
    current_labels = {node: G1_labels[node] for node in V1_unordered}
    return G1_labels, G2_labels, nodes_of_G1Labels, nodes_of_G2Labels, V1_unordered, current_labels


def BFS_tree(source_node, G1, G1_labels, V1_unordered, label_rarity, used_degrees, node_order):
    dlevel_nodes = set()
    for node, nbr in nx.bfs_edges(G1, source_node):
        if node not in dlevel_nodes:  # This checks for when we finish one depth of the BFS
            dlevel_nodes.add(nbr)
            continue

        node_order, label_rarity, _, used_degrees, V1_unordered = \
            process_level(V1_unordered, G1, G1_labels, node_order, dlevel_nodes, label_rarity, used_degrees)

        # initialize next level to indicate that we finished the next depth of the BFS
        V1_unordered -= dlevel_nodes
        dlevel_nodes = {nbr}
    # Process the last level
    return process_level(V1_unordered, G1, G1_labels, node_order, dlevel_nodes, label_rarity, used_degrees)


def process_level(V1, G1, G1_labels, order, dlevel_nodes, label_rarity, used_degree):
    max_nodes = []
    while dlevel_nodes:
        # Get the nodes with the max used_degree
        max_used_deg = -1
        for node in dlevel_nodes:
            deg = used_degree[node]
            if deg >= max_used_deg:  # most common case: deg < max_deg
                if deg > max_used_deg:
                    max_used_deg = deg
                    max_nodes = [node]
                else:  # deg == max_deg
                    max_nodes.append(node)

        # max_conn = max(len([v for v in G1[u]]) for u in dlevel_nodes)
        # max_conn_nodes = [v for v in dlevel_nodes if len([k for k in G1[v]]) == max_conn]
        #
        # max_deg = max(G1.degree[u] for u in max_conn_nodes)
        # max_nodes = [n for n in max_conn_nodes if G1.degree[n] == max_deg]

        # Get the max_used_degree node with the rarest label
        next_node = min(max_nodes, key=lambda x: label_rarity[G1_labels[x]])
        order.append(next_node)

        for node in G1.neighbors(next_node):
            used_degree[node] += 1

        dlevel_nodes.remove(next_node)
        label_rarity[G1_labels[next_node]] -= 1
        V1.remove(next_node)
    return order, label_rarity, dlevel_nodes, used_degree, V1


def main():
    G = nx.gnp_random_graph(500, 0.5, seed=19)
>>>>>>> e7f3f858
    colors = ["blue", "red", "green", "orange", "grey", "yellow", "purple", "black", "white"]

    for i in range(len(G.nodes)):
        G.nodes[i]["label"] = colors[random.randrange(len(colors))]

<<<<<<< HEAD
    G1_labels = {n: G.nodes[n]["label"] for n in G.nodes()}
    G2_labels = G1_labels

    # pos = graphviz_layout(G, prog='dot')
    # nx.draw(G, pos, with_labels=True, arrows=False)
    # plt.show()

    m = {node: node for node in G.nodes() if node < G.number_of_nodes() // 4}
    s = State(G1=G, G2=G, u=1999, node_order=None, mapping=m, reverse_mapping=m)

    cnt = 0
    feasible = -1
    for n in G.nodes():
        if check_feasibility(node1=0, node2=n, G1=G, G2=G, G1_labels=G1_labels, G2_labels=G2_labels, state=s):
            feasible = n
            cnt += 1

    print("Number of feasible nodes: ", cnt)
    print("feasible node: ", feasible)

    # for i in range(20):
    #     print(prune_ISO(G, G, 5, i, s))
    #     print(prune_IND(G, G, 5, i, s))


class State:
    def __init__(self, G1, G2, u, node_order, mapping, reverse_mapping):
        self.u = u
        self.node_order = node_order
        self.mapping = mapping
        self.reverse_mapping = reverse_mapping

        # todo: store T1 and T2 in the state.
        # todo: should we keep the reverse mapping, instead of using values?
        self.T1 = {nbr for node in mapping for nbr in G1[node] if nbr not in mapping}
        self.T2 = {nbr for node in reverse_mapping for nbr in G2[node] if nbr not in reverse_mapping}

        self.T1_out = {n1 for n1 in G1.nodes() if n1 not in mapping and n1 not in self.T1}
        self.T2_out = {n2 for n2 in G2.nodes() if n2 not in reverse_mapping and n2 not in self.T2}


def check_feasibility(node1, node2, G1, G2, G1_labels, G2_labels, state):
    # todo: add IND, SUB cases as well
    if G1_labels[node1] != G2_labels[node2]:
        return False

    if G1.number_of_edges(node1, node1) != G2.number_of_edges(node2, node2):
        return False

    if prune_ISO(G1, G2, G1_labels, G2_labels, node1, node2, state):
        return False
    # Check if every covered neighbor of u is mapped to every covered neighbor of v
    # Also check if there is the same number of edges between the candidates and their neighbors
    for neighbor in G1[node1]:
        if neighbor in state.mapping:
            if state.mapping[neighbor] not in G2[node2]:
                return False
            elif G1.number_of_edges(node1, neighbor) != G2.number_of_edges(node2, state.mapping[neighbor]):
                return False
            elif G1_labels[neighbor] != G2_labels[state.mapping[neighbor]]:
                return False

    for neighbor in G2[node2]:
        if neighbor in state.reverse_mapping:
            if state.reverse_mapping[neighbor] not in G1[node1]:
                return False
            elif G1.number_of_edges(node1, state.reverse_mapping[neighbor]) != G2.number_of_edges(node2, neighbor):
                return False
            elif G1_labels[state.reverse_mapping[neighbor]] != G2_labels[neighbor]:
                return False
    return True


def prune_ISO(G1, G2, G1_labels, G2_labels, u, v, state):
    u_neighbors_labels = {n1: G1_labels[n1] for n1 in G1[u]}
    u_labels_neighbors = collections.OrderedDict(sorted(nx.utils.groups(u_neighbors_labels).items()))

    v_neighbors_labels = {n2: G2_labels[n2] for n2 in G2[v]}
    v_labels_neighbors = collections.OrderedDict(sorted(nx.utils.groups(v_neighbors_labels).items()))
    # if the neighbors of u, do not have the same labels as those of v, feasibility cannot be established.
    if set(u_labels_neighbors.keys()) != set(v_labels_neighbors.keys()):
        return True

    for nh1, nh2 in zip(u_labels_neighbors.values(), v_labels_neighbors.values()):
        if len(state.T1.intersection(nh1)) != len(state.T2.intersection(nh2)) or \
                len(state.T1_out.intersection(nh1)) != len(state.T2_out.intersection(nh2)):
            return True

    return False
=======
    M = matching_order(G, G)
    print(len(M))
    print(M)
>>>>>>> e7f3f858


main()<|MERGE_RESOLUTION|>--- conflicted
+++ resolved
@@ -1,107 +1,18 @@
-import collections
 import random
-import runpy
-import time
-
 import networkx as nx
 import matplotlib.pyplot as plt
 from networkx.drawing.nx_agraph import graphviz_layout
-
-
-<<<<<<< HEAD
-def main():
-    G = nx.gnp_random_graph(2000, 0.35, seed=42)
-=======
-def matching_order(G1, G2):
-    G1_labels, G2_labels, nodes_of_G1Labels, nodes_of_G2Labels, V1_unordered, current_labels = initialise_preprocess(G1, G2)
-    used_degrees = {node: 0 for node in G1}
-    node_order = []
-
-    while V1_unordered:
-        rare_nodes = min(nx.utils.groups(current_labels).values(), key=len)
-        max_node = max(rare_nodes, key=G1.degree)
-        label_rarity = {label: len(nodes) for label, nodes in nodes_of_G2Labels.items()}
-
-        node_order, label_rarity, dlevel_nodes, used_degrees, V1_unordered = \
-            BFS_tree(max_node, G1, G1_labels, V1_unordered, label_rarity, used_degrees, node_order)
-
-        node_order.append(max_node)
-        V1_unordered.discard(max_node)
-        del current_labels[max_node]
-
-    return node_order
-
-
-def initialise_preprocess(G1, G2):
-    G1_labels = nx.get_node_attributes(G1, "label")
-    G2_labels = nx.get_node_attributes(G2, "label")
-    nodes_of_G1Labels = nx.utils.groups(G1_labels)
-    nodes_of_G2Labels = nx.utils.groups(G2_labels)
-
-    V1_unordered = set(G1)
-    current_labels = {node: G1_labels[node] for node in V1_unordered}
-    return G1_labels, G2_labels, nodes_of_G1Labels, nodes_of_G2Labels, V1_unordered, current_labels
-
-
-def BFS_tree(source_node, G1, G1_labels, V1_unordered, label_rarity, used_degrees, node_order):
-    dlevel_nodes = set()
-    for node, nbr in nx.bfs_edges(G1, source_node):
-        if node not in dlevel_nodes:  # This checks for when we finish one depth of the BFS
-            dlevel_nodes.add(nbr)
-            continue
-
-        node_order, label_rarity, _, used_degrees, V1_unordered = \
-            process_level(V1_unordered, G1, G1_labels, node_order, dlevel_nodes, label_rarity, used_degrees)
-
-        # initialize next level to indicate that we finished the next depth of the BFS
-        V1_unordered -= dlevel_nodes
-        dlevel_nodes = {nbr}
-    # Process the last level
-    return process_level(V1_unordered, G1, G1_labels, node_order, dlevel_nodes, label_rarity, used_degrees)
-
-
-def process_level(V1, G1, G1_labels, order, dlevel_nodes, label_rarity, used_degree):
-    max_nodes = []
-    while dlevel_nodes:
-        # Get the nodes with the max used_degree
-        max_used_deg = -1
-        for node in dlevel_nodes:
-            deg = used_degree[node]
-            if deg >= max_used_deg:  # most common case: deg < max_deg
-                if deg > max_used_deg:
-                    max_used_deg = deg
-                    max_nodes = [node]
-                else:  # deg == max_deg
-                    max_nodes.append(node)
-
-        # max_conn = max(len([v for v in G1[u]]) for u in dlevel_nodes)
-        # max_conn_nodes = [v for v in dlevel_nodes if len([k for k in G1[v]]) == max_conn]
-        #
-        # max_deg = max(G1.degree[u] for u in max_conn_nodes)
-        # max_nodes = [n for n in max_conn_nodes if G1.degree[n] == max_deg]
-
-        # Get the max_used_degree node with the rarest label
-        next_node = min(max_nodes, key=lambda x: label_rarity[G1_labels[x]])
-        order.append(next_node)
-
-        for node in G1.neighbors(next_node):
-            used_degree[node] += 1
-
-        dlevel_nodes.remove(next_node)
-        label_rarity[G1_labels[next_node]] -= 1
-        V1.remove(next_node)
-    return order, label_rarity, dlevel_nodes, used_degree, V1
+from networkx.algorithms.isomorphism.VF2pp.feasibility import check_feasibility
+from networkx.algorithms.isomorphism.VF2pp.state import State
 
 
 def main():
     G = nx.gnp_random_graph(500, 0.5, seed=19)
->>>>>>> e7f3f858
     colors = ["blue", "red", "green", "orange", "grey", "yellow", "purple", "black", "white"]
 
     for i in range(len(G.nodes)):
         G.nodes[i]["label"] = colors[random.randrange(len(colors))]
 
-<<<<<<< HEAD
     G1_labels = {n: G.nodes[n]["label"] for n in G.nodes()}
     G2_labels = G1_labels
 
@@ -122,80 +33,7 @@
     print("Number of feasible nodes: ", cnt)
     print("feasible node: ", feasible)
 
-    # for i in range(20):
-    #     print(prune_ISO(G, G, 5, i, s))
-    #     print(prune_IND(G, G, 5, i, s))
 
-
-class State:
-    def __init__(self, G1, G2, u, node_order, mapping, reverse_mapping):
-        self.u = u
-        self.node_order = node_order
-        self.mapping = mapping
-        self.reverse_mapping = reverse_mapping
-
-        # todo: store T1 and T2 in the state.
-        # todo: should we keep the reverse mapping, instead of using values?
-        self.T1 = {nbr for node in mapping for nbr in G1[node] if nbr not in mapping}
-        self.T2 = {nbr for node in reverse_mapping for nbr in G2[node] if nbr not in reverse_mapping}
-
-        self.T1_out = {n1 for n1 in G1.nodes() if n1 not in mapping and n1 not in self.T1}
-        self.T2_out = {n2 for n2 in G2.nodes() if n2 not in reverse_mapping and n2 not in self.T2}
-
-
-def check_feasibility(node1, node2, G1, G2, G1_labels, G2_labels, state):
-    # todo: add IND, SUB cases as well
-    if G1_labels[node1] != G2_labels[node2]:
-        return False
-
-    if G1.number_of_edges(node1, node1) != G2.number_of_edges(node2, node2):
-        return False
-
-    if prune_ISO(G1, G2, G1_labels, G2_labels, node1, node2, state):
-        return False
-    # Check if every covered neighbor of u is mapped to every covered neighbor of v
-    # Also check if there is the same number of edges between the candidates and their neighbors
-    for neighbor in G1[node1]:
-        if neighbor in state.mapping:
-            if state.mapping[neighbor] not in G2[node2]:
-                return False
-            elif G1.number_of_edges(node1, neighbor) != G2.number_of_edges(node2, state.mapping[neighbor]):
-                return False
-            elif G1_labels[neighbor] != G2_labels[state.mapping[neighbor]]:
-                return False
-
-    for neighbor in G2[node2]:
-        if neighbor in state.reverse_mapping:
-            if state.reverse_mapping[neighbor] not in G1[node1]:
-                return False
-            elif G1.number_of_edges(node1, state.reverse_mapping[neighbor]) != G2.number_of_edges(node2, neighbor):
-                return False
-            elif G1_labels[state.reverse_mapping[neighbor]] != G2_labels[neighbor]:
-                return False
-    return True
-
-
-def prune_ISO(G1, G2, G1_labels, G2_labels, u, v, state):
-    u_neighbors_labels = {n1: G1_labels[n1] for n1 in G1[u]}
-    u_labels_neighbors = collections.OrderedDict(sorted(nx.utils.groups(u_neighbors_labels).items()))
-
-    v_neighbors_labels = {n2: G2_labels[n2] for n2 in G2[v]}
-    v_labels_neighbors = collections.OrderedDict(sorted(nx.utils.groups(v_neighbors_labels).items()))
-    # if the neighbors of u, do not have the same labels as those of v, feasibility cannot be established.
-    if set(u_labels_neighbors.keys()) != set(v_labels_neighbors.keys()):
-        return True
-
-    for nh1, nh2 in zip(u_labels_neighbors.values(), v_labels_neighbors.values()):
-        if len(state.T1.intersection(nh1)) != len(state.T2.intersection(nh2)) or \
-                len(state.T1_out.intersection(nh1)) != len(state.T2_out.intersection(nh2)):
-            return True
-
-    return False
-=======
-    M = matching_order(G, G)
-    print(len(M))
-    print(M)
->>>>>>> e7f3f858
 
 
 main()