--- conflicted
+++ resolved
@@ -655,20 +655,13 @@
                 shrink_target = to_marker_edge(marker_size, node_shape)
             else:
                 shrink_target = to_marker_edge(node_size, node_shape)
-<<<<<<< HEAD
             
             if shrink_source < min_source_margin:
                 shrink_source = min_source_margin
                 
             if shrink_target < min_target_margin:
-                shrink_target = min_target_margin               
+                shrink_target = min_target_margin
                 
-            if arrow_colors is None:
-                arrow_color = edge_cmap(color_normal(edge_color[i]))
-            elif len(arrow_colors) > 1:
-                arrow_color = arrow_colors[i]
-=======
-
             if np.iterable(arrow_colors):
                 if len(arrow_colors) == len(edge_pos):
                     arrow_color = arrow_colors[i]
@@ -676,7 +669,6 @@
                     arrow_color = arrow_colors[0]
                 else: # Cycle through colors
                     arrow_color =  arrow_colors[i%len(arrow_colors)]
->>>>>>> 6897847a
             else:
                 arrow_color = edge_color
 
