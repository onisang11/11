--- conflicted
+++ resolved
@@ -1,23 +1,14 @@
 """Unit tests for layout functions."""
 from nose import SkipTest
 from nose.tools import assert_almost_equal, assert_equal, \
-<<<<<<< HEAD
-                       assert_false, assert_raises
-=======
     assert_false, assert_raises
->>>>>>> f7acddf8
 import networkx as nx
 
 
 class TestLayout(object):
-<<<<<<< HEAD
-    numpy = 1 # nosetests attribute, use nosetests -a 'not numpy' to skip test
-    scipy = None
-=======
     numpy = 1  # nosetests attribute, use nosetests -a 'not numpy' to skip test
     scipy = None
 
->>>>>>> f7acddf8
     @classmethod
     def setupClass(cls):
         global numpy, scipy
@@ -84,8 +75,6 @@
         vpos = nx.shell_layout(G)
         if self.scipy is not None:
             vpos = nx.kamada_kawai_layout(G)
-<<<<<<< HEAD
-=======
 
     def check_scale_and_center(self, pos, scale, center):
         center = numpy.array(center)
@@ -123,7 +112,6 @@
         sc(nx.shell_layout(G), scale=1, center=c)
         if self.scipy is not None:
             sc(nx.kamada_kawai_layout(G), scale=1, center=c)
->>>>>>> f7acddf8
 
     def test_adjacency_interface_numpy(self):
         A = nx.to_numpy_matrix(self.Gs)
@@ -166,11 +154,7 @@
         pos = nx.circular_layout(self.bigG)
         npos = nx.fruchterman_reingold_layout(self.bigG, pos=pos, fixed=[(0, 0)])
         for axis in range(2):
-<<<<<<< HEAD
-            assert_almost_equal(pos[(0,0)][axis], npos[(0,0)][axis])
-=======
             assert_almost_equal(pos[(0, 0)][axis], npos[(0, 0)][axis])
->>>>>>> f7acddf8
 
     def test_center_parameter(self):
         G = nx.path_graph(1)
@@ -227,21 +211,12 @@
     def test_kamada_kawai_costfn_2d(self):
         costfn = nx.drawing.layout._kamada_kawai_costfn
 
-<<<<<<< HEAD
-        pos = numpy.array([[ 1.3, -3.2 ],
-                           [ 2.7, -0.3 ],
-                           [ 5.1, 2.5 ]])
-        invdist = 1 / numpy.array([[ 0.1, 2.1, 1.7 ],
-                                   [ 2.1, 0.2, 0.6 ],
-                                   [ 1.7, 0.6, 0.3 ]])
-=======
         pos = numpy.array([[1.3, -3.2],
                            [2.7, -0.3],
                            [5.1, 2.5]])
         invdist = 1 / numpy.array([[0.1, 2.1, 1.7],
                                    [2.1, 0.2, 0.6],
                                    [1.7, 0.6, 0.3]])
->>>>>>> f7acddf8
         meanwt = 0.3
 
         cost, grad = costfn(pos.ravel(), numpy, invdist,
@@ -249,14 +224,9 @@
 
         expected_cost = 0.5 * meanwt * numpy.sum(numpy.sum(pos, axis=0) ** 2)
         for i in range(pos.shape[0]):
-<<<<<<< HEAD
             for j in range(i+1, pos.shape[0]):
                 expected_cost += (numpy.linalg.norm(pos[i] - pos[j])
                                     * invdist[i][j] - 1.0) ** 2
-=======
-            for j in range(i + 1, pos.shape[0]):
-                expected_cost += (numpy.linalg.norm(pos[i] - pos[j]) * invdist[i][j] - 1.0) ** 2
->>>>>>> f7acddf8
 
         assert_almost_equal(cost, expected_cost)
 
