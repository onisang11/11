--- conflicted
+++ resolved
@@ -55,6 +55,7 @@
         nx.circular_layout(G)
         nx.planar_layout(G)
         nx.spring_layout(G)
+        nx.forceatlas2_layout(G)
         nx.fruchterman_reingold_layout(G)
         nx.fruchterman_reingold_layout(self.bigG)
         nx.spectral_layout(G)
@@ -66,11 +67,7 @@
         nx.kamada_kawai_layout(G)
         nx.kamada_kawai_layout(G, dim=1)
         nx.kamada_kawai_layout(G, dim=3)
-<<<<<<< HEAD
-        nx.forceatlas2_layout(G)
-=======
         nx.arf_layout(G)
->>>>>>> ceb7f196
 
     def test_smoke_string(self):
         G = self.Gs
@@ -78,6 +75,7 @@
         nx.circular_layout(G)
         nx.planar_layout(G)
         nx.spring_layout(G)
+        nx.forceatlas2_layout(G)
         nx.fruchterman_reingold_layout(G)
         nx.spectral_layout(G)
         nx.shell_layout(G)
@@ -85,11 +83,7 @@
         nx.kamada_kawai_layout(G)
         nx.kamada_kawai_layout(G, dim=1)
         nx.kamada_kawai_layout(G, dim=3)
-<<<<<<< HEAD
-        nx.forceatlas2_layout(G)
-=======
         nx.arf_layout(G)
->>>>>>> ceb7f196
 
     def check_scale_and_center(self, pos, scale, center):
         center = np.array(center)
@@ -260,11 +254,9 @@
         assert vpos == {}
         vpos = nx.kamada_kawai_layout(G, center=(1, 1))
         assert vpos == {}
-<<<<<<< HEAD
         vpos = nx.forceatlas2_layout(G)
-=======
+        assert vpos == {}
         vpos = nx.arf_layout(G)
->>>>>>> ceb7f196
         assert vpos == {}
 
     def test_bipartite_layout(self):
