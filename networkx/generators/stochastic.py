"""Functions for generating stochastic graphs from a given weighted directed
graph.

"""

import networkx as nx
from networkx.classes import DiGraph, MultiDiGraph
from networkx.utils import not_implemented_for

__all__ = ["stochastic_graph"]


@not_implemented_for("undirected")
@nx._dispatchable(
    edge_attrs="weight", mutates_input={"not copy": 1}, returns_graph=True
)
def stochastic_graph(G, copy=True, weight="weight"):
    """Returns a right-stochastic representation of directed graph `G`.

    A right-stochastic graph is a weighted digraph in which for each
    node, the sum of the weights of all the out-edges of that node is
    1. If the graph is already weighted (for example, via a 'weight'
    edge attribute), the reweighting takes that into account.

    Parameters
    ----------
    G : directed graph
        A :class:`~networkx.DiGraph` or :class:`~networkx.MultiDiGraph`.

    copy : boolean, optional
        If this is True, then this function returns a new graph with
        the stochastic reweighting. Otherwise, the original graph is
        modified in-place (and also returned, for convenience).

    weight : edge attribute key (optional, default='weight')
        Edge attribute key used for reading the existing weight and
        setting the new weight.  If no attribute with this key is found
        for an edge, then the edge weight is assumed to be 1. If an edge
        has a weight, it must be a positive number.

    """
    if copy:
        G = MultiDiGraph(G) if G.is_multigraph() else DiGraph(G)
    # There is a tradeoff here: the dictionary of node degrees may
    # require a lot of memory, whereas making a call to `G.out_degree`
    # inside the loop may be costly in computation time.
    degree = dict(G.out_degree(weight=weight))
    for u, v, d in G.edges(data=True):
        if degree[u] == 0:
            d[weight] = 0
        else:
            d[weight] = d.get(weight, 1) / degree[u]
<<<<<<< HEAD
    G.__networkx_cache__.clear()
=======
    nx._clear_cache(G)
>>>>>>> 76c3e9bc
    return G<|MERGE_RESOLUTION|>--- conflicted
+++ resolved
@@ -50,9 +50,5 @@
             d[weight] = 0
         else:
             d[weight] = d.get(weight, 1) / degree[u]
-<<<<<<< HEAD
-    G.__networkx_cache__.clear()
-=======
     nx._clear_cache(G)
->>>>>>> 76c3e9bc
     return G