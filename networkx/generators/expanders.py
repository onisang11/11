--- conflicted
+++ resolved
@@ -146,7 +146,6 @@
 
 
 def paley_graph(p, create_using=None):
-<<<<<<< HEAD
     r"""Returns the Paley $\frac{(p-1)}{2}$ -regular graph on $p$ nodes.
 
     The returned graph is a graph on $\mathbb{Z}/p\mathbb{Z}$ with edges between $x$ and $y$
@@ -160,21 +159,6 @@
 
     Note that a more general definition of Paley graphs extends this construction
     to graphs over $q=p^n$ vertices, by using the finite field $F_q$ instead of $\mathbb{Z}/p\mathbb{Z}$.
-=======
-    """Returns the Paley $\\frac{(p-1)}{2}$ -regular graph on $p$ nodes.
-
-    The returned graph is a graph on $\\mathbb{Z}/p\\mathbb{Z}$ with edges between $x$ and $y$
-    if and only if $x-y$ is a nonzero square in $\\mathbb{Z}/p\\mathbb{Z}$.
-
-    If $p \\equiv 1  \\pmod 4$, $-1$ is a square in $\\mathbb{Z}/p\\mathbb{Z}$ and therefore $x-y$ is a square if and
-    only if $y-x$ is also a square, i.e the edges in the Paley graph are symmetric.
-
-    If $p \\equiv 3 \\pmod 4$, $-1$ is not a square in $\\mathbb{Z}/p\\mathbb{Z}$ and therefore either $x-y$ or $y-x$
-    is a square in $\\mathbb{Z}/p\\mathbb{Z}$ but not both.
-
-    Note that a more general definition of Paley graphs extends this construction
-    to graphs over $q=p^n$ vertices, by using the finite field $F_q$ instead of $\\mathbb{Z}/p\\mathbb{Z}$.
->>>>>>> e729df47
     This construction requires to compute squares in general finite fields and is
     not what is implemented here (i.e `paley_graph(25)` does not return the true
     Paley graph associated with $5^2$).
