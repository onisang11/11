--- conflicted
+++ resolved
@@ -808,11 +808,6 @@
         default : value, optional (default=None)
             Value used for edges that dont have the requested attribute.
             Only relevant if data is not True or False.
-<<<<<<< HEAD
-=======
-
-
->>>>>>> 63636689
 
         Returns
         -------
@@ -823,27 +818,7 @@
         --------
         edges : return an iterator over edges
         """
-<<<<<<< HEAD
         return InDiEdgeView(self, nbunch, data, default)
-=======
-        if nbunch is None:
-            nodes_nbrs=self.pred.items()
-        else:
-            nodes_nbrs=((n,self.pred[n]) for n in self.nbunch_iter(nbunch))
-        if data is True:
-            for n,nbrs in nodes_nbrs:
-                for nbr,data in nbrs.items():
-                    yield (nbr,n,data)
-        elif data is not False:
-            for n,nbrs in nodes_nbrs:
-                for nbr,ddict in nbrs.items():
-                    d=ddict[data] if data in ddict else default
-                    yield (nbr,n,d)
-        else:
-            for n,nbrs in nodes_nbrs:
-                for nbr in nbrs:
-                    yield (nbr,n)
->>>>>>> 63636689
 
 
     def degree(self, nbunch=None, weight=None):
