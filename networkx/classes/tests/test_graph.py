import pickle
import gc

import networkx as nx
from networkx.testing.utils import (
    assert_graphs_equal,
    assert_edges_equal,
    assert_nodes_equal
)

import pytest


class BaseGraphTester:
    """ Tests for data-structure independent graph class features."""

    def test_contains(self):
        G = self.K3
        assert(1 in G)
        assert(4 not in G)
        assert('b' not in G)
        assert([] not in G)   # no exception for nonhashable
        assert({1: 1} not in G)  # no exception for nonhashable

    def test_order(self):
        G = self.K3
        assert len(G) == 3
        assert G.order() == 3
        assert G.number_of_nodes() == 3

    def test_nodes(self):
        G = self.K3
        assert sorted(G.nodes()) == self.k3nodes
        assert sorted(G.nodes(data=True)) == [(0, {}), (1, {}), (2, {})]

    def test_has_node(self):
        G = self.K3
        assert(G.has_node(1))
        assert(not G.has_node(4))
        assert(not G.has_node([]))   # no exception for nonhashable
        assert(not G.has_node({1: 1}))  # no exception for nonhashable

    def test_has_edge(self):
        G = self.K3
        assert G.has_edge(0, 1)
        assert not G.has_edge(0, -1)

    def test_neighbors(self):
        G = self.K3
        assert sorted(G.neighbors(0)) == [1, 2]
        with pytest.raises(nx.NetworkXError):
            G.neighbors(-1)

    def test_memory_leak(self):
        G = self.Graph()

        def count_objects_of_type(_type):
            return sum(1 for obj in gc.get_objects() if isinstance(obj, _type))

        gc.collect()
        before = count_objects_of_type(self.Graph)
        G.copy()
        gc.collect()
        after = count_objects_of_type(self.Graph)
        assert before == after

        # test a subgraph of the base class
        class MyGraph(self.Graph):
            pass

        gc.collect()
        G = MyGraph()
        before = count_objects_of_type(MyGraph)
        G.copy()
        gc.collect()
        after = count_objects_of_type(MyGraph)
        assert before == after

    def test_edges(self):
        G = self.K3
        assert_edges_equal(G.edges(), [(0, 1), (0, 2), (1, 2)])
        assert_edges_equal(G.edges(0), [(0, 1), (0, 2)])
        assert_edges_equal(G.edges([0, 1]), [(0, 1), (0, 2), (1, 2)])
        with pytest.raises(nx.NetworkXError):
            G.edges(-1)

    def test_degree(self):
        G = self.K3
        assert sorted(G.degree()) == [(0, 2), (1, 2), (2, 2)]
        assert dict(G.degree()) == {0: 2, 1: 2, 2: 2}
        assert G.degree(0) == 2
        with pytest.raises(nx.NetworkXError):
            G.degree(-1)  # node not in graph

    def test_size(self):
        G = self.K3
        assert G.size() == 3
        assert G.number_of_edges() == 3

    def test_nbunch_iter(self):
        G = self.K3
        assert_nodes_equal(G.nbunch_iter(), self.k3nodes)  # all nodes
        assert_nodes_equal(G.nbunch_iter(0), [0])  # single node
        assert_nodes_equal(G.nbunch_iter([0, 1]), [0, 1])  # sequence
        # sequence with none in graph
        assert_nodes_equal(G.nbunch_iter([-1]), [])
        # string sequence with none in graph
        assert_nodes_equal(G.nbunch_iter("foo"), [])
        # node not in graph doesn't get caught upon creation of iterator
        bunch = G.nbunch_iter(-1)
        # but gets caught when iterator used
        with pytest.raises(nx.NetworkXError):
            list(bunch)
        # unhashable doesn't get caught upon creation of iterator
        bunch = G.nbunch_iter([0, 1, 2, {}])
        # but gets caught when iterator hits the unhashable
        with pytest.raises(nx.NetworkXError):
            list(bunch)

    def test_nbunch_iter_node_format_raise(self):
        # Tests that a node that would have failed string formatting
        # doesn't cause an error when attempting to raise a
        # :exc:`nx.NetworkXError`.

        # For more information, see pull request #1813.
        G = self.Graph()
        nbunch = [('x', set())]
        with pytest.raises(nx.NetworkXError):
            list(G.nbunch_iter(nbunch))

    def test_selfloop_degree(self):
        G = self.Graph()
        G.add_edge(1, 1)
        assert sorted(G.degree()) == [(1, 2)]
        assert dict(G.degree()) == {1: 2}
        assert G.degree(1) == 2
        assert sorted(G.degree([1])) == [(1, 2)]
        assert G.degree(1, weight='weight') == 2

    def test_selfloops(self):
        G = self.K3.copy()
        G.add_edge(0, 0)
        assert_nodes_equal(nx.nodes_with_selfloops(G), [0])
        assert_edges_equal(nx.selfloop_edges(G), [(0, 0)])
        assert nx.number_of_selfloops(G) == 1
        G.remove_edge(0, 0)
        G.add_edge(0, 0)
        G.remove_edges_from([(0, 0)])
        G.add_edge(1, 1)
        G.remove_node(1)
        G.add_edge(0, 0)
        G.add_edge(1, 1)
        G.remove_nodes_from([0, 1])


class BaseAttrGraphTester(BaseGraphTester):
    """ Tests of graph class attribute features."""

    def test_weighted_degree(self):
        G = self.Graph()
        G.add_edge(1, 2, weight=2, other=3)
        G.add_edge(2, 3, weight=3, other=4)
        assert (sorted(d for n, d in G.degree(weight='weight')) ==
                [2, 3, 5])
        assert dict(G.degree(weight='weight')) == {1: 2, 2: 5, 3: 3}
        assert G.degree(1, weight='weight') == 2
        assert_nodes_equal((G.degree([1], weight='weight')), [(1, 2)])

        assert_nodes_equal((d for n, d in G.degree(weight='other')), [3, 7, 4])
        assert dict(G.degree(weight='other')) == {1: 3, 2: 7, 3: 4}
        assert G.degree(1, weight='other') == 3
        assert_edges_equal((G.degree([1], weight='other')), [(1, 3)])

    def add_attributes(self, G):
        G.graph['foo'] = []
        G.nodes[0]['foo'] = []
        G.remove_edge(1, 2)
        ll = []
        G.add_edge(1, 2, foo=ll)
        G.add_edge(2, 1, foo=ll)

    def test_name(self):
        G = self.Graph(name='')
        assert G.name == ""
        G = self.Graph(name='test')
        assert G.__str__() == "test"
        assert G.name == "test"

    def test_graph_chain(self):
        G = self.Graph([(0, 1), (1, 2)])
        DG = G.to_directed(as_view=True)
        SDG = DG.subgraph([0, 1])
        RSDG = SDG.reverse(copy=False)
        assert G is DG._graph
        assert DG is SDG._graph
        assert SDG is RSDG._graph

    def test_copy(self):
        G = self.Graph()
        G.add_node(0)
        G.add_edge(1, 2)
        self.add_attributes(G)
        # copy edge datadict but any container attr are same
        H = G.copy()
        self.graphs_equal(H, G)
        self.different_attrdict(H, G)
        self.shallow_copy_attrdict(H, G)

    def test_class_copy(self):
        G = self.Graph()
        G.add_node(0)
        G.add_edge(1, 2)
        self.add_attributes(G)
        # copy edge datadict but any container attr are same
        H = G.__class__(G)
        self.graphs_equal(H, G)
        self.different_attrdict(H, G)
        self.shallow_copy_attrdict(H, G)

    def test_fresh_copy(self):
        G = self.Graph()
        G.add_node(0)
        G.add_edge(1, 2)
        self.add_attributes(G)
        # copy graph structure but use fresh datadict
        H = G.__class__()
        H.add_nodes_from(G)
        H.add_edges_from(G.edges())
        assert len(G.nodes[0]) == 1
        ddict = G.adj[1][2][0] if G.is_multigraph() else G.adj[1][2]
        assert len(ddict) == 1
        assert len(H.nodes[0]) == 0
        ddict = H.adj[1][2][0] if H.is_multigraph() else H.adj[1][2]
        assert len(ddict) == 0

    def is_deepcopy(self, H, G):
        self.graphs_equal(H, G)
        self.different_attrdict(H, G)
        self.deep_copy_attrdict(H, G)

    def deep_copy_attrdict(self, H, G):
        self.deepcopy_graph_attr(H, G)
        self.deepcopy_node_attr(H, G)
        self.deepcopy_edge_attr(H, G)

    def deepcopy_graph_attr(self, H, G):
        assert G.graph['foo'] == H.graph['foo']
        G.graph['foo'].append(1)
        assert G.graph['foo'] != H.graph['foo']

    def deepcopy_node_attr(self, H, G):
        assert G.nodes[0]['foo'] == H.nodes[0]['foo']
        G.nodes[0]['foo'].append(1)
        assert G.nodes[0]['foo'] != H.nodes[0]['foo']

    def deepcopy_edge_attr(self, H, G):
        assert G[1][2]['foo'] == H[1][2]['foo']
        G[1][2]['foo'].append(1)
        assert G[1][2]['foo'] != H[1][2]['foo']

    def is_shallow_copy(self, H, G):
        self.graphs_equal(H, G)
        self.shallow_copy_attrdict(H, G)

    def shallow_copy_attrdict(self, H, G):
        self.shallow_copy_graph_attr(H, G)
        self.shallow_copy_node_attr(H, G)
        self.shallow_copy_edge_attr(H, G)

    def shallow_copy_graph_attr(self, H, G):
        assert G.graph['foo'] == H.graph['foo']
        G.graph['foo'].append(1)
        assert G.graph['foo'] == H.graph['foo']

    def shallow_copy_node_attr(self, H, G):
        assert G.nodes[0]['foo'] == H.nodes[0]['foo']
        G.nodes[0]['foo'].append(1)
        assert G.nodes[0]['foo'] == H.nodes[0]['foo']

    def shallow_copy_edge_attr(self, H, G):
        assert G[1][2]['foo'] == H[1][2]['foo']
        G[1][2]['foo'].append(1)
        assert G[1][2]['foo'] == H[1][2]['foo']

    def same_attrdict(self, H, G):
        old_foo = H[1][2]['foo']
        H.adj[1][2]['foo'] = 'baz'
        assert G.edges == H.edges
        H.adj[1][2]['foo'] = old_foo
        assert G.edges == H.edges

        old_foo = H.nodes[0]['foo']
        H.nodes[0]['foo'] = 'baz'
        assert G.nodes == H.nodes
        H.nodes[0]['foo'] = old_foo
        assert G.nodes == H.nodes

    def different_attrdict(self, H, G):
        old_foo = H[1][2]['foo']
        H.adj[1][2]['foo'] = 'baz'
        assert G._adj != H._adj
        H.adj[1][2]['foo'] = old_foo
        assert G._adj == H._adj

        old_foo = H.nodes[0]['foo']
        H.nodes[0]['foo'] = 'baz'
        assert G._node != H._node
        H.nodes[0]['foo'] = old_foo
        assert G._node == H._node

    def graphs_equal(self, H, G):
        assert G._adj == H._adj
        assert G._node == H._node
        assert G.graph == H.graph
        assert G.name == H.name
        if not G.is_directed() and not H.is_directed():
            assert H._adj[1][2] is H._adj[2][1]
            assert G._adj[1][2] is G._adj[2][1]
        else:  # at least one is directed
            if not G.is_directed():
                G._pred = G._adj
                G._succ = G._adj
            if not H.is_directed():
                H._pred = H._adj
                H._succ = H._adj
            assert G._pred == H._pred
            assert G._succ == H._succ
            assert H._succ[1][2] is H._pred[2][1]
            assert G._succ[1][2] is G._pred[2][1]

    def test_graph_attr(self):
        G = self.K3.copy()
        G.graph['foo'] = 'bar'
        assert G.graph['foo'] == 'bar'
        del G.graph['foo']
        assert G.graph == {}
        H = self.Graph(foo='bar')
        assert H.graph['foo'] == 'bar'

    def test_node_attr(self):
        G = self.K3.copy()
        G.add_node(1, foo='bar')
        assert_nodes_equal(G.nodes(), [0, 1, 2])
        assert_nodes_equal(G.nodes(data=True),
                           [(0, {}), (1, {'foo': 'bar'}), (2, {})])
        G.nodes[1]['foo'] = 'baz'
        assert_nodes_equal(G.nodes(data=True),
                           [(0, {}), (1, {'foo': 'baz'}), (2, {})])
        assert_nodes_equal(G.nodes(data='foo'),
                           [(0, None), (1, 'baz'), (2, None)])
        assert_nodes_equal(G.nodes(data='foo', default='bar'),
                           [(0, 'bar'), (1, 'baz'), (2, 'bar')])

    def test_node_attr2(self):
        G = self.K3.copy()
        a = {'foo': 'bar'}
        G.add_node(3, **a)
        assert_nodes_equal(G.nodes(), [0, 1, 2, 3])
        assert_nodes_equal(G.nodes(data=True),
                           [(0, {}), (1, {}), (2, {}), (3, {'foo': 'bar'})])

    def test_edge_lookup(self):
        G = self.Graph()
        G.add_edge(1, 2, foo='bar')
        assert_edges_equal(G.edges[1, 2], {'foo': 'bar'})

    def test_edge_attr(self):
        G = self.Graph()
        G.add_edge(1, 2, foo='bar')
        assert_edges_equal(G.edges(data=True), [(1, 2, {'foo': 'bar'})])
        assert_edges_equal(G.edges(data='foo'), [(1, 2, 'bar')])

    def test_edge_attr2(self):
        G = self.Graph()
        G.add_edges_from([(1, 2), (3, 4)], foo='foo')
        assert_edges_equal(G.edges(data=True),
                           [(1, 2, {'foo': 'foo'}), (3, 4, {'foo': 'foo'})])
        assert_edges_equal(G.edges(data='foo'),
                           [(1, 2, 'foo'), (3, 4, 'foo')])

    def test_edge_attr3(self):
        G = self.Graph()
        G.add_edges_from([(1, 2, {'weight': 32}),
                          (3, 4, {'weight': 64})], foo='foo')
        assert_edges_equal(G.edges(data=True),
                           [(1, 2, {'foo': 'foo', 'weight': 32}),
                            (3, 4, {'foo': 'foo', 'weight': 64})])

        G.remove_edges_from([(1, 2), (3, 4)])
        G.add_edge(1, 2, data=7, spam='bar', bar='foo')
        assert_edges_equal(G.edges(data=True),
                           [(1, 2, {'data': 7, 'spam': 'bar', 'bar': 'foo'})])

    def test_edge_attr4(self):
        G = self.Graph()
        G.add_edge(1, 2, data=7, spam='bar', bar='foo')
        assert_edges_equal(G.edges(data=True),
                           [(1, 2, {'data': 7, 'spam': 'bar', 'bar': 'foo'})])
        G[1][2]['data'] = 10  # OK to set data like this
        assert_edges_equal(G.edges(data=True),
                           [(1, 2, {'data': 10, 'spam': 'bar', 'bar': 'foo'})])

        G.adj[1][2]['data'] = 20
        assert_edges_equal(G.edges(data=True),
                           [(1, 2, {'data': 20, 'spam': 'bar', 'bar': 'foo'})])
        G.edges[1, 2]['data'] = 21  # another spelling, "edge"
        assert_edges_equal(G.edges(data=True),
                           [(1, 2, {'data': 21, 'spam': 'bar', 'bar': 'foo'})])
        G.adj[1][2]['listdata'] = [20, 200]
        G.adj[1][2]['weight'] = 20
        dd = {'data': 21, 'spam': 'bar', 'bar': 'foo',
              'listdata': [20, 200], 'weight': 20}
        assert_edges_equal(G.edges(data=True), [(1, 2, dd)])

    def test_to_undirected(self):
        G = self.K3
        self.add_attributes(G)
        H = nx.Graph(G)
        self.is_shallow_copy(H, G)
        self.different_attrdict(H, G)
        H = G.to_undirected()
        self.is_deepcopy(H, G)

    def test_to_directed(self):
        G = self.K3
        self.add_attributes(G)
        H = nx.DiGraph(G)
        self.is_shallow_copy(H, G)
        self.different_attrdict(H, G)
        H = G.to_directed()
        self.is_deepcopy(H, G)

    def test_subgraph(self):
        G = self.K3
        self.add_attributes(G)
        H = G.subgraph([0, 1, 2, 5])
        self.graphs_equal(H, G)
        self.same_attrdict(H, G)
        self.shallow_copy_attrdict(H, G)

        H = G.subgraph(0)
        assert H.adj == {0: {}}
        H = G.subgraph([])
        assert H.adj == {}
        assert G.adj != {}

    def test_selfloops_attr(self):
        G = self.K3.copy()
        G.add_edge(0, 0)
        G.add_edge(1, 1, weight=2)
        assert_edges_equal(nx.selfloop_edges(G, data=True),
                           [(0, 0, {}), (1, 1, {'weight': 2})])
        assert_edges_equal(nx.selfloop_edges(G, data='weight'),
                           [(0, 0, None), (1, 1, 2)])


class TestGraph(BaseAttrGraphTester):
    """Tests specific to dict-of-dict-of-dict graph data structure"""

    def setup_method(self):
        self.Graph = nx.Graph
        # build dict-of-dict-of-dict K3
        ed1, ed2, ed3 = ({}, {}, {})
        self.k3adj = {0: {1: ed1, 2: ed2},
                      1: {0: ed1, 2: ed3},
                      2: {0: ed2, 1: ed3}}
        self.k3edges = [(0, 1), (0, 2), (1, 2)]
        self.k3nodes = [0, 1, 2]
        self.K3 = self.Graph()
        self.K3._adj = self.k3adj
        self.K3._node = {}
        self.K3._node[0] = {}
        self.K3._node[1] = {}
        self.K3._node[2] = {}

    def test_pickle(self):
        G = self.K3
        pg = pickle.loads(pickle.dumps(G, -1))
        self.graphs_equal(pg, G)
        pg = pickle.loads(pickle.dumps(G))
        self.graphs_equal(pg, G)

    def test_data_input(self):
        G = self.Graph({1: [2], 2: [1]}, name="test")
        assert G.name == "test"
        assert sorted(G.adj.items()) == [(1, {2: {}}), (2, {1: {}})]
        G = self.Graph({1: [2], 2: [1]}, name="test")
        assert G.name == "test"
        assert sorted(G.adj.items()) == [(1, {2: {}}), (2, {1: {}})]

    def test_adjacency(self):
        G = self.K3
        assert (dict(G.adjacency()) ==
                {0: {1: {}, 2: {}}, 1: {0: {}, 2: {}}, 2: {0: {}, 1: {}}})

    def test_getitem(self):
        G = self.K3
        assert G[0] == {1: {}, 2: {}}
        with pytest.raises(KeyError):
            G.__getitem__('j')
        with pytest.raises(TypeError):
            G.__getitem__(['A'])

    def test_add_node(self):
        G = self.Graph()
        G.add_node(0)
        assert G.adj == {0: {}}
        # test add attributes
        G.add_node(1, c='red')
        G.add_node(2, c='blue')
        G.add_node(3, c='red')
        assert G.nodes[1]['c'] == 'red'
        assert G.nodes[2]['c'] == 'blue'
        assert G.nodes[3]['c'] == 'red'
        # test updating attributes
        G.add_node(1, c='blue')
        G.add_node(2, c='red')
        G.add_node(3, c='blue')
        assert G.nodes[1]['c'] == 'blue'
        assert G.nodes[2]['c'] == 'red'
        assert G.nodes[3]['c'] == 'blue'

    def test_add_nodes_from(self):
        G = self.Graph()
        G.add_nodes_from([0, 1, 2])
        assert G.adj == {0: {}, 1: {}, 2: {}}
        # test add attributes
        G.add_nodes_from([0, 1, 2], c='red')
        assert G.nodes[0]['c'] == 'red'
        assert G.nodes[2]['c'] == 'red'
        # test that attribute dicts are not the same
        assert(G.nodes[0] is not G.nodes[1])
        # test updating attributes
        G.add_nodes_from([0, 1, 2], c='blue')
        assert G.nodes[0]['c'] == 'blue'
        assert G.nodes[2]['c'] == 'blue'
        assert(G.nodes[0] is not G.nodes[1])
        # test tuple input
        H = self.Graph()
        H.add_nodes_from(G.nodes(data=True))
        assert H.nodes[0]['c'] == 'blue'
        assert H.nodes[2]['c'] == 'blue'
        assert(H.nodes[0] is not H.nodes[1])
        # specific overrides general
        H.add_nodes_from([0, (1, {'c': 'green'}), (3, {'c': 'cyan'})], c='red')
        assert H.nodes[0]['c'] == 'red'
        assert H.nodes[1]['c'] == 'green'
        assert H.nodes[2]['c'] == 'blue'
        assert H.nodes[3]['c'] == 'cyan'

    def test_remove_node(self):
        G = self.K3.copy()
        G.remove_node(0)
        assert G.adj == {1: {2: {}}, 2: {1: {}}}
        with pytest.raises(nx.NetworkXError):
            G.remove_node(-1)

        # generator here to implement list,set,string...
    def test_remove_nodes_from(self):
        G = self.K3.copy()
        G.remove_nodes_from([0, 1])
        assert G.adj == {2: {}}
        G.remove_nodes_from([-1])  # silent fail

    def test_add_edge(self):
        G = self.Graph()
        G.add_edge(0, 1)
        assert G.adj == {0: {1: {}}, 1: {0: {}}}
        G = self.Graph()
        G.add_edge(*(0, 1))
        assert G.adj == {0: {1: {}}, 1: {0: {}}}

    def test_add_edges_from(self):
        G = self.Graph()
        G.add_edges_from([(0, 1), (0, 2, {'weight': 3})])
        assert G.adj == {0: {1: {}, 2: {'weight': 3}}, 1: {0: {}},
                         2: {0: {'weight': 3}}}
        G = self.Graph()
        G.add_edges_from([(0, 1), (0, 2, {'weight': 3}),
                          (1, 2, {'data': 4})], data=2)
        assert G.adj == {
            0: {1: {'data': 2}, 2: {'weight': 3, 'data': 2}},
            1: {0: {'data': 2}, 2: {'data': 4}},
            2: {0: {'weight': 3, 'data': 2}, 1: {'data': 4}}
        }

        with pytest.raises(nx.NetworkXError):
            G.add_edges_from([(0,)])  # too few in tuple
        with pytest.raises(nx.NetworkXError):
            G.add_edges_from([(0, 1, 2, 3)])  # too many in tuple
        with pytest.raises(TypeError):
            G.add_edges_from([0])  # not a tuple

    def test_remove_edge(self):
        G = self.K3.copy()
        G.remove_edge(0, 1)
        assert G.adj == {0: {2: {}}, 1: {2: {}}, 2: {0: {}, 1: {}}}
        with pytest.raises(nx.NetworkXError):
            G.remove_edge(-1, 0)

    def test_remove_edges_from(self):
        G = self.K3.copy()
        G.remove_edges_from([(0, 1)])
        assert G.adj == {0: {2: {}}, 1: {2: {}}, 2: {0: {}, 1: {}}}
        G.remove_edges_from([(0, 0)])  # silent fail

    def test_clear(self):
<<<<<<< HEAD
        G = self.K3
        G.graph['name'] = 'K3'
        G.clear()
        assert list(G.nodes) == []
        assert G.adj == {}
        assert G.graph == {}

    def test_clear_edges(self):
        G = self.K3
        nodes = list(G.nodes)
        G.clear_edges()
        assert list(G.nodes) == nodes
        assert G.adj == {0: {}, 1: {}, 2: {}}
        assert list(G.edges) == []
        assert G.graph['name'] == 'K3'
=======
        G = self.K3.copy()
        G.clear()
        assert G.adj == {}
>>>>>>> d627df91

    def test_edges_data(self):
        G = self.K3
        all_edges = [(0, 1, {}), (0, 2, {}), (1, 2, {})]
        assert_edges_equal(G.edges(data=True), all_edges)
        assert_edges_equal(G.edges(0, data=True), [(0, 1, {}), (0, 2, {})])
        assert_edges_equal(G.edges([0, 1], data=True), all_edges)
        with pytest.raises(nx.NetworkXError):
            G.edges(-1, True)

    def test_get_edge_data(self):
        G = self.K3.copy()
        assert G.get_edge_data(0, 1) == {}
        assert G[0][1] == {}
        assert G.get_edge_data(10, 20) is None
        assert G.get_edge_data(-1, 0) is None
        assert G.get_edge_data(-1, 0, default=1) == 1

    def test_update(self):
        # specify both edgees and nodes
        G = self.K3.copy()
        G.update(nodes=[3, (4, {'size': 2})],
                 edges=[(4, 5), (6, 7, {'weight': 2})])
        nlist = [(0, {}), (1, {}), (2, {}), (3, {}),
                 (4, {'size': 2}), (5, {}), (6, {}), (7, {})]
        assert sorted(G.nodes.data()) == nlist
        if G.is_directed():
            elist = [(0, 1, {}), (0, 2, {}), (1, 0, {}), (1, 2, {}),
                     (2, 0, {}), (2, 1, {}),
                     (4, 5, {}), (6, 7, {'weight': 2})]
        else:
            elist = [(0, 1, {}), (0, 2, {}), (1, 2, {}),
                     (4, 5, {}), (6, 7, {'weight': 2})]
        assert sorted(G.edges.data()) == elist
        assert G.graph == {}

        # no keywords -- order is edges, nodes
        G = self.K3.copy()
        G.update([(4, 5), (6, 7, {'weight': 2})], [3, (4, {'size': 2})])
        assert sorted(G.nodes.data()) == nlist
        assert sorted(G.edges.data()) == elist
        assert G.graph == {}

        # update using only a graph
        G = self.Graph()
        G.graph['foo'] = 'bar'
        G.add_node(2, data=4)
        G.add_edge(0, 1, weight=0.5)
        GG = G.copy()
        H = self.Graph()
        GG.update(H)
        assert_graphs_equal(G, GG)
        H.update(G)
        assert_graphs_equal(H, G)

        # update nodes only
        H = self.Graph()
        H.update(nodes=[3, 4])
        assert H.nodes ^ {3, 4} == set()
        assert H.size() == 0

        # update edges only
        H = self.Graph()
        H.update(edges=[(3, 4)])
        assert sorted(H.edges.data()) == [(3, 4, {})]
        assert H.size() == 1

        # No inputs -> exception
        with pytest.raises(nx.NetworkXError):
            nx.Graph().update()


class TestEdgeSubgraph:
    """Unit tests for the :meth:`Graph.edge_subgraph` method."""

    def setup_method(self):
        # Create a path graph on five nodes.
        G = nx.path_graph(5)
        # Add some node, edge, and graph attributes.
        for i in range(5):
            G.nodes[i]['name'] = f'node{i}'
        G.edges[0, 1]['name'] = 'edge01'
        G.edges[3, 4]['name'] = 'edge34'
        G.graph['name'] = 'graph'
        # Get the subgraph induced by the first and last edges.
        self.G = G
        self.H = G.edge_subgraph([(0, 1), (3, 4)])

    def test_correct_nodes(self):
        """Tests that the subgraph has the correct nodes."""
        assert [0, 1, 3, 4] == sorted(self.H.nodes())

    def test_correct_edges(self):
        """Tests that the subgraph has the correct edges."""
        assert ([(0, 1, 'edge01'), (3, 4, 'edge34')] ==
                sorted(self.H.edges(data='name')))

    def test_add_node(self):
        """Tests that adding a node to the original graph does not
        affect the nodes of the subgraph.

        """
        self.G.add_node(5)
        assert [0, 1, 3, 4] == sorted(self.H.nodes())

    def test_remove_node(self):
        """Tests that removing a node in the original graph does
        affect the nodes of the subgraph.

        """
        self.G.remove_node(0)
        assert [1, 3, 4] == sorted(self.H.nodes())

    def test_node_attr_dict(self):
        """Tests that the node attribute dictionary of the two graphs is
        the same object.

        """
        for v in self.H:
            assert self.G.nodes[v] == self.H.nodes[v]
        # Making a change to G should make a change in H and vice versa.
        self.G.nodes[0]['name'] = 'foo'
        assert self.G.nodes[0] == self.H.nodes[0]
        self.H.nodes[1]['name'] = 'bar'
        assert self.G.nodes[1] == self.H.nodes[1]

    def test_edge_attr_dict(self):
        """Tests that the edge attribute dictionary of the two graphs is
        the same object.

        """
        for u, v in self.H.edges():
            assert self.G.edges[u, v] == self.H.edges[u, v]
        # Making a change to G should make a change in H and vice versa.
        self.G.edges[0, 1]['name'] = 'foo'
        assert (self.G.edges[0, 1]['name'] ==
                self.H.edges[0, 1]['name'])
        self.H.edges[3, 4]['name'] = 'bar'
        assert (self.G.edges[3, 4]['name'] ==
                self.H.edges[3, 4]['name'])

    def test_graph_attr_dict(self):
        """Tests that the graph attribute dictionary of the two graphs
        is the same object.

        """
        assert self.G.graph is self.H.graph<|MERGE_RESOLUTION|>--- conflicted
+++ resolved
@@ -605,8 +605,7 @@
         G.remove_edges_from([(0, 0)])  # silent fail
 
     def test_clear(self):
-<<<<<<< HEAD
-        G = self.K3
+        G = self.K3.copy()
         G.graph['name'] = 'K3'
         G.clear()
         assert list(G.nodes) == []
@@ -614,18 +613,13 @@
         assert G.graph == {}
 
     def test_clear_edges(self):
-        G = self.K3
+        G = self.K3.copy()
         nodes = list(G.nodes)
         G.clear_edges()
         assert list(G.nodes) == nodes
         assert G.adj == {0: {}, 1: {}, 2: {}}
         assert list(G.edges) == []
         assert G.graph['name'] == 'K3'
-=======
-        G = self.K3.copy()
-        G.clear()
-        assert G.adj == {}
->>>>>>> d627df91
 
     def test_edges_data(self):
         G = self.K3
