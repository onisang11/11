--- conflicted
+++ resolved
@@ -580,10 +580,7 @@
         [(0, {}), (1, {'time': '5pm'}), (2, {})]
         """
         return list(self.nodes_iter(data=data))
-<<<<<<< HEAD
-=======
     nodes_data = nodes
->>>>>>> 20e6eb9a
 
     def number_of_nodes(self):
         """Return the number of nodes in the graph.
