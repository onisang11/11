#!/usr/bin/env python
from nose.tools import *
import networkx
from test_graph import BaseGraphTester, BaseAttrGraphTester, TestGraph
from test_graph import TestEdgeSubgraph as TestGraphEdgeSubgraph

class BaseDiGraphTester(BaseGraphTester):
    def test_has_successor(self):
        G=self.K3
        assert_equal(G.has_successor(0,1),True)
        assert_equal(G.has_successor(0,-1),False)

    def test_successors(self):
        G=self.K3
        assert_equal(sorted(G.successors(0)),[1,2])
        assert_raises((KeyError,networkx.NetworkXError), G.successors,-1)

    def test_has_predecessor(self):
        G=self.K3
        assert_equal(G.has_predecessor(0,1),True)
        assert_equal(G.has_predecessor(0,-1),False)

    def test_predecessors(self):
        G=self.K3
        assert_equal(sorted(G.predecessors(0)),[1,2])
        assert_raises((KeyError,networkx.NetworkXError), G.predecessors,-1)

    def test_edges(self):
        G=self.K3
        assert_equal(sorted(G.edges()),[(0,1),(0,2),(1,0),(1,2),(2,0),(2,1)])
        assert_equal(sorted(G.edges(0)),[(0,1),(0,2)])
        assert_raises((KeyError,networkx.NetworkXError), G.edges,-1)

    def test_edges_data(self):
        G=self.K3
        assert_equal(sorted(G.edges(data=True)),
                     [(0,1,{}),(0,2,{}),(1,0,{}),(1,2,{}),(2,0,{}),(2,1,{})])
        assert_equal(sorted(G.edges(0,data=True)),[(0,1,{}),(0,2,{})])
        assert_raises((KeyError,networkx.NetworkXError), G.edges, -1, True)

    def test_out_edges(self):
        G=self.K3
        assert_equal(sorted(G.out_edges()),
                     [(0,1),(0,2),(1,0),(1,2),(2,0),(2,1)])
        assert_equal(sorted(G.out_edges(0)),[(0,1),(0,2)])
        assert_raises((KeyError,networkx.NetworkXError), G.out_edges,-1)

    def test_out_edges_dir(self):
        G=self.P3
        assert_equal(sorted(G.out_edges()),[(0, 1), (1, 2)])
        assert_equal(sorted(G.out_edges(0)),[(0, 1)])
        assert_equal(sorted(G.out_edges(2)),[])

    def test_out_edges_data(self):
        G=networkx.DiGraph([(0, 1, {'data' : 0}), (1, 0, {})])
        assert_equal(sorted(G.out_edges(data=True)), [(0, 1, {'data' : 0}), (1, 0, {})])
        assert_equal(sorted(G.out_edges(0, data=True)), [(0, 1, {'data' : 0})])
        assert_equal(sorted(G.out_edges(data='data')), [(0, 1, 0), (1, 0, None)])
        assert_equal(sorted(G.out_edges(0, data='data')), [(0, 1, 0)])

    def test_in_edges_dir(self):
        G=self.P3
<<<<<<< HEAD
        assert_equal(sorted(G.in_edges()), [(0, 1), (1, 2)])
        assert_equal(sorted(G.in_edges(0)), [])
        assert_equal(sorted(G.in_edges(2)), [(1,2)])
=======
        assert_equal(sorted(G.in_edges()),[(0, 1), (1, 2)])
        assert_equal(sorted(G.in_edges(0)),[])
        assert_equal(sorted(G.in_edges(2)),[(1,2)])
>>>>>>> 20e6eb9a

    def test_in_edges_data(self):
        G=networkx.DiGraph([(0, 1, {'data' : 0}), (1, 0, {})])
        assert_equal(sorted(G.in_edges(data=True)), [(0, 1, {'data' : 0}), (1, 0, {})])
        assert_equal(sorted(G.in_edges(1, data=True)), [(0, 1, {'data' : 0})])
        assert_equal(sorted(G.in_edges(data='data')), [(0, 1, 0), (1, 0, None)])
        assert_equal(sorted(G.in_edges(1, data='data')), [(0, 1, 0)])

    def test_degree(self):
        G=self.K3
        assert_equal(sorted(G.degree()),[(0,4),(1,4),(2,4)])
        assert_equal(dict(G.degree()),{0:4,1:4,2:4})
        assert_equal(G.degree(0), 4)
        assert_equal(list(G.degree(iter([0]))), [(0, 4)]) #run through iterator

    def test_in_degree(self):
        G=self.K3
        assert_equal(sorted(G.in_degree()),[(0,2),(1,2),(2,2)])
        assert_equal(dict(G.in_degree()),{0:2,1:2,2:2})
        assert_equal(G.in_degree(0), 2)
        assert_equal(list(G.in_degree(iter([0]))), [(0, 2)]) #run through iterator

    def test_in_degree_weighted(self):
        G=self.K3
        G.add_edge(0,1,weight=0.3,other=1.2)
        assert_equal(sorted(G.in_degree(weight='weight')),[(0,2),(1,1.3),(2,2)])
        assert_equal(dict(G.in_degree(weight='weight')),{0:2,1:1.3,2:2})
        assert_equal(G.in_degree(1,weight='weight'), 1.3)
        assert_equal(sorted(G.in_degree(weight='other')),[(0,2),(1,2.2),(2,2)])
        assert_equal(dict(G.in_degree(weight='other')),{0:2,1:2.2,2:2})
        assert_equal(G.in_degree(1,weight='other'), 2.2)
        assert_equal(list(G.in_degree(iter([1]),weight='other')), [(1, 2.2)])

    def test_out_degree_weighted(self):
        G=self.K3
        G.add_edge(0,1,weight=0.3,other=1.2)
        assert_equal(sorted(G.out_degree(weight='weight')),[(0,1.3),(1,2),(2,2)])
        assert_equal(dict(G.out_degree(weight='weight')),{0:1.3,1:2,2:2})
        assert_equal(G.out_degree(0,weight='weight'), 1.3)
        assert_equal(sorted(G.out_degree(weight='other')),[(0,2.2),(1,2),(2,2)])
        assert_equal(dict(G.out_degree(weight='other')),{0:2.2,1:2,2:2})
        assert_equal(G.out_degree(0,weight='other'), 2.2)
        assert_equal(list(G.out_degree(iter([0]), weight='other')), [(0, 2.2)])

    def test_out_degree(self):
        G=self.K3
        assert_equal(sorted(G.out_degree()),[(0,2),(1,2),(2,2)])
        assert_equal(dict(G.out_degree()),{0:2,1:2,2:2})
        assert_equal(G.out_degree(0), 2)
        assert_equal(list(G.out_degree(iter([0]))), [(0, 2)])

    def test_size(self):
        G=self.K3
        assert_equal(G.size(),6)
        assert_equal(G.number_of_edges(),6)

    def test_to_undirected_reciprocal(self):
        G=self.Graph()
        G.add_edge(1,2)
        assert_true(G.to_undirected().has_edge(1,2))
        assert_false(G.to_undirected(reciprocal=True).has_edge(1,2))
        G.add_edge(2,1)
        assert_true(G.to_undirected(reciprocal=True).has_edge(1,2))

    def test_reverse_copy(self):
        G=networkx.DiGraph([(0,1),(1,2)])
        R=G.reverse()
        assert_equal(sorted(R.edges()),[(1,0),(2,1)])
        R.remove_edge(1,0)
        assert_equal(sorted(R.edges()),[(2,1)])
        assert_equal(sorted(G.edges()),[(0,1),(1,2)])

    def test_reverse_nocopy(self):
        G=networkx.DiGraph([(0,1),(1,2)])
        R=G.reverse(copy=False)
        assert_equal(sorted(R.edges()),[(1,0),(2,1)])
        R.remove_edge(1,0)
        assert_equal(sorted(R.edges()),[(2,1)])
        assert_equal(sorted(G.edges()),[(2,1)])


class BaseAttrDiGraphTester(BaseDiGraphTester,BaseAttrGraphTester):
    pass


class TestDiGraph(BaseAttrDiGraphTester,TestGraph):
    """Tests specific to dict-of-dict-of-dict digraph data structure"""
    def setUp(self):
        self.Graph=networkx.DiGraph
        # build dict-of-dict-of-dict K3
        ed1,ed2,ed3,ed4,ed5,ed6 = ({},{},{},{},{},{})
        self.k3adj = {0: {1: ed1, 2: ed2}, 1: {0: ed3, 2: ed4}, 2: {0: ed5, 1:ed6}}
        self.k3edges = [(0, 1), (0, 2), (1, 2)]
        self.k3nodes = [0, 1, 2]
        self.K3 = self.Graph()
        self.K3._adj = self.K3._succ = self.k3adj
        self.K3._pred = {0: {1: ed3, 2: ed5}, 1: {0: ed1, 2: ed6}, 2: {0: ed2, 1:ed4}}
        self.K3._node = {}
        self.K3._node[0] = {}
        self.K3._node[1] = {}
        self.K3._node[2] = {}

        ed1,ed2 = ({},{})
        self.P3 = self.Graph()
        self.P3._adj = {0: {1: ed1}, 1: {2: ed2}, 2: {}}
        self.P3._succ = self.P3._adj
        self.P3._pred = {0: {}, 1: {0: ed1}, 2: {1: ed2}}
        self.P3._node = {}
        self.P3._node[0] = {}
        self.P3._node[1] = {}
        self.P3._node[2] = {}

    def test_data_input(self):
        G=self.Graph(data={1:[2],2:[1]}, name="test")
        assert_equal(G.name,"test")
        assert_equal(sorted(G.adj.items()),[(1, {2: {}}), (2, {1: {}})])
        assert_equal(sorted(G.succ.items()),[(1, {2: {}}), (2, {1: {}})])
        assert_equal(sorted(G.pred.items()),[(1, {2: {}}), (2, {1: {}})])

    def test_add_edge(self):
        G=self.Graph()
        G.add_edge(0,1)
        assert_equal(G.adj,{0: {1: {}}, 1: {}})
        assert_equal(G.succ,{0: {1: {}}, 1: {}})
        assert_equal(G.pred,{0: {}, 1: {0:{}}})
        G=self.Graph()
        G.add_edge(*(0,1))
        assert_equal(G.adj,{0: {1: {}}, 1: {}})
        assert_equal(G.succ,{0: {1: {}}, 1: {}})
        assert_equal(G.pred,{0: {}, 1: {0:{}}})

    def test_add_edges_from(self):
        G=self.Graph()
        G.add_edges_from([(0,1),(0,2,{'data':3})],data=2)
        assert_equal(G.adj,{0: {1: {'data':2}, 2: {'data':3}}, 1: {}, 2: {}})
        assert_equal(G.succ,{0: {1: {'data':2}, 2: {'data':3}}, 1: {}, 2: {}})
        assert_equal(G.pred,{0: {}, 1: {0: {'data':2}}, 2: {0: {'data':3}}})

        assert_raises(networkx.NetworkXError, G.add_edges_from,[(0,)])  # too few in tuple
        assert_raises(networkx.NetworkXError, G.add_edges_from,[(0,1,2,3)])  # too many in tuple
        assert_raises(TypeError, G.add_edges_from,[0])  # not a tuple

    def test_remove_edge(self):
        G=self.K3
        G.remove_edge(0,1)
        assert_equal(G.succ,{0:{2:{}},1:{0:{},2:{}},2:{0:{},1:{}}})
        assert_equal(G.pred,{0:{1:{}, 2:{}}, 1:{2:{}}, 2:{0:{},1:{}}})
        assert_raises((KeyError,networkx.NetworkXError), G.remove_edge,-1,0)

    def test_remove_edges_from(self):
        G=self.K3
        G.remove_edges_from([(0,1)])
        assert_equal(G.succ,{0:{2:{}},1:{0:{},2:{}},2:{0:{},1:{}}})
        assert_equal(G.pred,{0:{1:{}, 2:{}}, 1:{2:{}}, 2:{0:{},1: {}}})
        G.remove_edges_from([(0,0)]) # silent fail


class TestEdgeSubgraph(TestGraphEdgeSubgraph):
    """Unit tests for the :meth:`DiGraph.edge_subgraph` method."""

    def setup(self):
        # Create a doubly-linked path graph on five nodes.
        G = networkx.DiGraph(networkx.path_graph(5))
        # Add some node, edge, and graph attributes.
        for i in range(5):
            G.node[i]['name'] = 'node{}'.format(i)
        G.edge[0, 1]['name'] = 'edge01'
        G.edge[3, 4]['name'] = 'edge34'
        G.graph['name'] = 'graph'
        # Get the subgraph induced by the first and last edges.
        self.G = G
        self.H = G.edge_subgraph([(0, 1), (3, 4)])

    def test_pred_succ(self):
        """Test that nodes are added to predecessors and successors.

        For more information, see GitHub issue #2370.

        """
        G = networkx.DiGraph()
        G.add_edge(0, 1)
        H = G.edge_subgraph([(0, 1)])
        assert_equal(list(H.predecessors(0)), [])
        assert_equal(list(H.successors(0)), [1])
        assert_equal(list(H.predecessors(1)), [0])
        assert_equal(list(H.successors(1)), [])<|MERGE_RESOLUTION|>--- conflicted
+++ resolved
@@ -60,15 +60,9 @@
 
     def test_in_edges_dir(self):
         G=self.P3
-<<<<<<< HEAD
         assert_equal(sorted(G.in_edges()), [(0, 1), (1, 2)])
         assert_equal(sorted(G.in_edges(0)), [])
         assert_equal(sorted(G.in_edges(2)), [(1,2)])
-=======
-        assert_equal(sorted(G.in_edges()),[(0, 1), (1, 2)])
-        assert_equal(sorted(G.in_edges(0)),[])
-        assert_equal(sorted(G.in_edges(2)),[(1,2)])
->>>>>>> 20e6eb9a
 
     def test_in_edges_data(self):
         G=networkx.DiGraph([(0, 1, {'data' : 0}), (1, 0, {})])
