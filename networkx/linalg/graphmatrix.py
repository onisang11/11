"""
Adjacency matrix and incidence matrix of graphs.
"""
import networkx as nx

__all__ = ["incidence_matrix", "adjacency_matrix"]


<<<<<<< HEAD
@nx._dispatch(edge_attrs="weight")
def incidence_matrix(G, nodelist=None, edgelist=None, oriented=False, weight=None):
=======
def incidence_matrix(
    G, nodelist=None, edgelist=None, oriented=False, weight=None, dtype=None
):
>>>>>>> ea968bba
    """Returns incidence matrix of G.

    The incidence matrix assigns each row to a node and each column to an edge.
    For a standard incidence matrix a 1 appears wherever a row's node is
    incident on the column's edge.  For an oriented incidence matrix each
    edge is assigned an orientation (arbitrarily for undirected and aligning to
    direction for directed).  A -1 appears for the source (tail) of an edge and
    1 for the destination (head) of the edge.  The elements are zero otherwise.

    Parameters
    ----------
    G : graph
       A NetworkX graph

    nodelist : list, optional   (default= all nodes in G)
       The rows are ordered according to the nodes in nodelist.
       If nodelist is None, then the ordering is produced by G.nodes().

    edgelist : list, optional (default= all edges in G)
       The columns are ordered according to the edges in edgelist.
       If edgelist is None, then the ordering is produced by G.edges().

    oriented: bool, optional (default=False)
       If True, matrix elements are +1 or -1 for the head or tail node
       respectively of each edge.  If False, +1 occurs at both nodes.

    weight : string or None, optional (default=None)
       The edge data key used to provide each value in the matrix.
       If None, then each edge has weight 1.  Edge weights, if used,
       should be positive so that the orientation can provide the sign.

    dtype : a NumPy dtype or None (default=None)
        The dtype of the output sparse array. This type should be a compatible
        type of the weight argument, eg. if weight would return a float this
        argument should also be a float.
        If None, then the default for SciPy is used.

    Returns
    -------
    A : SciPy sparse array
      The incidence matrix of G.

    Notes
    -----
    For MultiGraph/MultiDiGraph, the edges in edgelist should be
    (u,v,key) 3-tuples.

    "Networks are the best discrete model for so many problems in
    applied mathematics" [1]_.

    References
    ----------
    .. [1] Gil Strang, Network applications: A = incidence matrix,
       http://videolectures.net/mit18085f07_strang_lec03/
    """
    import scipy as sp

    if nodelist is None:
        nodelist = list(G)
    if edgelist is None:
        if G.is_multigraph():
            edgelist = list(G.edges(keys=True))
        else:
            edgelist = list(G.edges())
    A = sp.sparse.lil_array((len(nodelist), len(edgelist)), dtype=dtype)
    node_index = {node: i for i, node in enumerate(nodelist)}
    for ei, e in enumerate(edgelist):
        (u, v) = e[:2]
        if u == v:
            continue  # self loops give zero column
        try:
            ui = node_index[u]
            vi = node_index[v]
        except KeyError as err:
            raise nx.NetworkXError(
                f"node {u} or {v} in edgelist but not in nodelist"
            ) from err
        if weight is None:
            wt = 1
        else:
            if G.is_multigraph():
                ekey = e[2]
                wt = G[u][v][ekey].get(weight, 1)
            else:
                wt = G[u][v].get(weight, 1)
        if oriented:
            A[ui, ei] = -wt
            A[vi, ei] = wt
        else:
            A[ui, ei] = wt
            A[vi, ei] = wt
    return A.asformat("csc")


@nx._dispatch(edge_attrs="weight")
def adjacency_matrix(G, nodelist=None, dtype=None, weight="weight"):
    """Returns adjacency matrix of G.

    Parameters
    ----------
    G : graph
       A NetworkX graph

    nodelist : list, optional
       The rows and columns are ordered according to the nodes in nodelist.
       If nodelist is None, then the ordering is produced by G.nodes().

    dtype : NumPy data-type, optional
        The desired data-type for the array.
        If None, then the NumPy default is used.

    weight : string or None, optional (default='weight')
       The edge data key used to provide each value in the matrix.
       If None, then each edge has weight 1.

    Returns
    -------
    A : SciPy sparse array
      Adjacency matrix representation of G.

    Notes
    -----
    For directed graphs, entry i,j corresponds to an edge from i to j.

    If you want a pure Python adjacency matrix representation try
    networkx.convert.to_dict_of_dicts which will return a
    dictionary-of-dictionaries format that can be addressed as a
    sparse matrix.

    For MultiGraph/MultiDiGraph with parallel edges the weights are summed.
    See `to_numpy_array` for other options.

    The convention used for self-loop edges in graphs is to assign the
    diagonal matrix entry value to the edge weight attribute
    (or the number 1 if the edge has no weight attribute).  If the
    alternate convention of doubling the edge weight is desired the
    resulting SciPy sparse array can be modified as follows:

    >>> G = nx.Graph([(1, 1)])
    >>> A = nx.adjacency_matrix(G)
    >>> print(A.todense())
    [[1]]
    >>> A.setdiag(A.diagonal() * 2)
    >>> print(A.todense())
    [[2]]

    See Also
    --------
    to_numpy_array
    to_scipy_sparse_array
    to_dict_of_dicts
    adjacency_spectrum
    """
    return nx.to_scipy_sparse_array(G, nodelist=nodelist, dtype=dtype, weight=weight)<|MERGE_RESOLUTION|>--- conflicted
+++ resolved
@@ -6,14 +6,10 @@
 __all__ = ["incidence_matrix", "adjacency_matrix"]
 
 
-<<<<<<< HEAD
 @nx._dispatch(edge_attrs="weight")
-def incidence_matrix(G, nodelist=None, edgelist=None, oriented=False, weight=None):
-=======
 def incidence_matrix(
     G, nodelist=None, edgelist=None, oriented=False, weight=None, dtype=None
 ):
->>>>>>> ea968bba
     """Returns incidence matrix of G.
 
     The incidence matrix assigns each row to a node and each column to an edge.
