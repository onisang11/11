--- conflicted
+++ resolved
@@ -162,33 +162,4 @@
     to_dict_of_dicts
     adjacency_spectrum
     """
-<<<<<<< HEAD
-    return nx.to_scipy_sparse_array(G, nodelist=nodelist, dtype=dtype, weight=weight)
-
-
-def _adj_matrix_warning(G, nodelist=None, dtype=None, weight="weight"):
-    import warnings
-
-    warnings.warn(
-        (
-            "adj_matrix is deprecated and will be removed in version 3.0.\n"
-            "Use `adjacency_matrix` instead\n"
-        ),
-        DeprecationWarning,
-        stacklevel=2,
-    )
-    return adjacency_matrix(G, nodelist, dtype, weight)
-
-
-adj_matrix = _adj_matrix_warning
-=======
-    import warnings
-
-    warnings.warn(
-        "adjacency_matrix will return a scipy.sparse array instead of a matrix in Networkx 3.0.",
-        FutureWarning,
-        stacklevel=2,
-    )
-    # TODO: Change to `to_scipy_sparse_array` for networkx 3.0
-    return nx.to_scipy_sparse_matrix(G, nodelist=nodelist, dtype=dtype, weight=weight)
->>>>>>> ec670ddf
+    return nx.to_scipy_sparse_array(G, nodelist=nodelist, dtype=dtype, weight=weight)