"""
Algebraic connectivity and Fiedler vectors of undirected graphs.
"""
from functools import partial
import networkx as nx
from networkx.utils import not_implemented_for
from networkx.utils import reverse_cuthill_mckee_ordering
from networkx.utils import np_random_state

__all__ = ["algebraic_connectivity", "fiedler_vector", "spectral_ordering"]


class _PCGSolver:
    """Preconditioned conjugate gradient method.

    To solve Ax = b:
        M = A.diagonal() # or some other preconditioner
        solver = _PCGSolver(lambda x: A * x, lambda x: M * x)
        x = solver.solve(b)

    The inputs A and M are functions which compute
    matrix multiplication on the argument.
    A - multiply by the matrix A in Ax=b
    M - multiply by M, the preconditioner surrogate for A

    Warning: There is no limit on number of iterations.
    """

    def __init__(self, A, M):
        self._A = A
        self._M = M

    def solve(self, B, tol):
        import numpy as np

        # Densifying step - can this be kept sparse?
        B = np.asarray(B)
        X = np.ndarray(B.shape, order="F")
        for j in range(B.shape[1]):
            X[:, j] = self._solve(B[:, j], tol)
        return X

    def _solve(self, b, tol):
        import numpy as np
        import scipy as sp
        import scipy.linalg.blas  # call as sp.linalg.blas

        A = self._A
        M = self._M
        tol *= sp.linalg.blas.dasum(b)
        # Initialize.
        x = np.zeros(b.shape)
        r = b.copy()
        z = M(r)
        rz = sp.linalg.blas.ddot(r, z)
        p = z.copy()
        # Iterate.
        while True:
            Ap = A(p)
            alpha = rz / sp.linalg.blas.ddot(p, Ap)
            x = sp.linalg.blas.daxpy(p, x, a=alpha)
            r = sp.linalg.blas.daxpy(Ap, r, a=-alpha)
            if sp.linalg.blas.dasum(r) < tol:
                return x
            z = M(r)
            beta = sp.linalg.blas.ddot(r, z)
            beta, rz = beta / rz, beta
            p = sp.linalg.blas.daxpy(p, z, a=beta)


class _LUSolver:
    """LU factorization.

    To solve Ax = b:
        solver = _LUSolver(A)
        x = solver.solve(b)

    optional argument `tol` on solve method is ignored but included
    to match _PCGsolver API.
    """

    def __init__(self, A):
        import scipy as sp
        import scipy.sparse.linalg  # call as sp.sparse.linalg

        self._LU = sp.sparse.linalg.splu(
            A,
            permc_spec="MMD_AT_PLUS_A",
            diag_pivot_thresh=0.0,
            options={"Equil": True, "SymmetricMode": True},
        )

    def solve(self, B, tol=None):
        import numpy as np

        B = np.asarray(B)
        X = np.ndarray(B.shape, order="F")
        for j in range(B.shape[1]):
            X[:, j] = self._LU.solve(B[:, j])
        return X


def _preprocess_graph(G, weight):
    """Compute edge weights and eliminate zero-weight edges."""
    if G.is_directed():
        H = nx.MultiGraph()
        H.add_nodes_from(G)
        H.add_weighted_edges_from(
            ((u, v, e.get(weight, 1.0)) for u, v, e in G.edges(data=True) if u != v),
            weight=weight,
        )
        G = H
    if not G.is_multigraph():
        edges = (
            (u, v, abs(e.get(weight, 1.0))) for u, v, e in G.edges(data=True) if u != v
        )
    else:
        edges = (
            (u, v, sum(abs(e.get(weight, 1.0)) for e in G[u][v].values()))
            for u, v in G.edges()
            if u != v
        )
    H = nx.Graph()
    H.add_nodes_from(G)
    H.add_weighted_edges_from((u, v, e) for u, v, e in edges if e != 0)
    return H


def _rcm_estimate(G, nodelist):
    """Estimate the Fiedler vector using the reverse Cuthill-McKee ordering."""
    import numpy as np

    G = G.subgraph(nodelist)
    order = reverse_cuthill_mckee_ordering(G)
    n = len(nodelist)
    index = dict(zip(nodelist, range(n)))
    x = np.ndarray(n, dtype=float)
    for i, u in enumerate(order):
        x[index[u]] = i
    x -= (n - 1) / 2.0
    return x


def _tracemin_fiedler(L, X, normalized, tol, method):
    """Compute the Fiedler vector of L using the TraceMIN-Fiedler algorithm.

    The Fiedler vector of a connected undirected graph is the eigenvector
    corresponding to the second smallest eigenvalue of the Laplacian matrix
    of the graph. This function starts with the Laplacian L, not the Graph.

    Parameters
    ----------
    L : Laplacian of a possibly weighted or normalized, but undirected graph

    X : Initial guess for a solution. Usually a matrix of random numbers.
        This function allows more than one column in X to identify more than
        one eigenvector if desired.

    normalized : bool
        Whether the normalized Laplacian matrix is used.

    tol : float
        Tolerance of relative residual in eigenvalue computation.
        Warning: There is no limit on number of iterations.

    method : string
        Should be 'tracemin_pcg' or 'tracemin_lu'.
        Otherwise exception is raised.

    Returns
    -------
    sigma, X : Two NumPy arrays of floats.
        The lowest eigenvalues and corresponding eigenvectors of L.
        The size of input X determines the size of these outputs.
        As this is for Fiedler vectors, the zero eigenvalue (and
        constant eigenvector) are avoided.
    """
    import numpy as np
    import scipy as sp
    import scipy.linalg  # call as sp.linalg
    import scipy.linalg.blas  # call as sp.linalg.blas
    import scipy.sparse  # call as sp.sparse

    n = X.shape[0]

    if normalized:
        # Form the normalized Laplacian matrix and determine the eigenvector of
        # its nullspace.
        e = np.sqrt(L.diagonal())
        # TODO: rm csr_array wrapper when spdiags array creation becomes available
        D = sp.sparse.csr_array(sp.sparse.spdiags(1 / e, 0, n, n, format="csr"))
        L = D @ L @ D
        e *= 1.0 / np.linalg.norm(e, 2)

    if normalized:

        def project(X):
            """Make X orthogonal to the nullspace of L."""
            X = np.asarray(X)
            for j in range(X.shape[1]):
                X[:, j] -= (X[:, j] @ e) * e

    else:

        def project(X):
            """Make X orthogonal to the nullspace of L."""
            X = np.asarray(X)
            for j in range(X.shape[1]):
                X[:, j] -= X[:, j].sum() / n

    if method == "tracemin_pcg":
        D = L.diagonal().astype(float)
<<<<<<< HEAD
        solver = _PCGSolver(lambda x: L @ x, lambda x: D * x)
    elif method == "tracemin_lu" or method == "tracemin_chol":
=======
        solver = _PCGSolver(lambda x: L * x, lambda x: D * x)
    elif method == "tracemin_lu":
>>>>>>> 766becc1
        # Convert A to CSC to suppress SparseEfficiencyWarning.
        A = sp.sparse.csc_array(L, dtype=float, copy=True)
        # Force A to be nonsingular. Since A is the Laplacian matrix of a
        # connected graph, its rank deficiency is one, and thus one diagonal
        # element needs to modified. Changing to infinity forces a zero in the
        # corresponding element in the solution.
        i = (A.indptr[1:] - A.indptr[:-1]).argmax()
        A[i, i] = float("inf")
        solver = _LUSolver(A)
    else:
        raise nx.NetworkXError(f"Unknown linear system solver: {method}")

    # Initialize.
    Lnorm = abs(L).sum(axis=1).flatten().max()
    project(X)
    W = np.ndarray(X.shape, order="F")

    while True:
        # Orthonormalize X.
        X = np.linalg.qr(X)[0]
        # Compute iteration matrix H.
        W[:, :] = L @ X
        H = X.T @ W
        sigma, Y = sp.linalg.eigh(H, overwrite_a=True)
        # Compute the Ritz vectors.
        X = X @ Y
        # Test for convergence exploiting the fact that L * X == W * Y.
        res = sp.linalg.blas.dasum(W @ Y[:, 0] - sigma[0] * X[:, 0]) / Lnorm
        if res < tol:
            break
        # Compute X = L \ X / (X' * (L \ X)).
        # L \ X can have an arbitrary projection on the nullspace of L,
        # which will be eliminated.
        W[:, :] = solver.solve(X, tol)
        X = (sp.linalg.inv(W.T @ X) @ W.T).T  # Preserves Fortran storage order.
        project(X)

    return sigma, np.asarray(X)


def _get_fiedler_func(method):
    """Returns a function that solves the Fiedler eigenvalue problem."""
    import numpy as np

    if method == "tracemin":  # old style keyword <v2.1
        method = "tracemin_pcg"
    if method in ("tracemin_pcg", "tracemin_lu"):

        def find_fiedler(L, x, normalized, tol, seed):
            q = 1 if method == "tracemin_pcg" else min(4, L.shape[0] - 1)
            X = np.asarray(seed.normal(size=(q, L.shape[0]))).T
            sigma, X = _tracemin_fiedler(L, X, normalized, tol, method)
            return sigma[0], X[:, 0]

    elif method == "lanczos" or method == "lobpcg":

        def find_fiedler(L, x, normalized, tol, seed):
            import scipy as sp
            import scipy.sparse  # call as sp.sparse
            import scipy.sparse.linalg  # call as sp.sparse.linalg

            L = sp.sparse.csc_array(L, dtype=float)
            n = L.shape[0]
            if normalized:
                # TODO: rm csc_array wrapping when spdiags array becomes available
                D = sp.sparse.csc_array(
                    sp.sparse.spdiags(
                        1.0 / np.sqrt(L.diagonal()), [0], n, n, format="csc"
                    )
                )
                L = D @ L @ D
            if method == "lanczos" or n < 10:
                # Avoid LOBPCG when n < 10 due to
                # https://github.com/scipy/scipy/issues/3592
                # https://github.com/scipy/scipy/pull/3594
                sigma, X = sp.sparse.linalg.eigsh(
                    L, 2, which="SM", tol=tol, return_eigenvectors=True
                )
                return sigma[1], X[:, 1]
            else:
                X = np.asarray(np.atleast_2d(x).T)
                # TODO: rm csr_array wrapping when spdiags array becomes available
                M = sp.sparse.csr_array(sp.sparse.spdiags(1.0 / L.diagonal(), 0, n, n))
                Y = np.ones(n)
                if normalized:
                    Y /= D.diagonal()
                sigma, X = sp.sparse.linalg.lobpcg(
                    L, X, M=M, Y=np.atleast_2d(Y).T, tol=tol, maxiter=n, largest=False
                )
                return sigma[0], X[:, 0]

    else:
        raise nx.NetworkXError(f"unknown method {method!r}.")

    return find_fiedler


@np_random_state(5)
@not_implemented_for("directed")
def algebraic_connectivity(
    G, weight="weight", normalized=False, tol=1e-8, method="tracemin_pcg", seed=None
):
    """Returns the algebraic connectivity of an undirected graph.

    The algebraic connectivity of a connected undirected graph is the second
    smallest eigenvalue of its Laplacian matrix.

    Parameters
    ----------
    G : NetworkX graph
        An undirected graph.

    weight : object, optional (default: None)
        The data key used to determine the weight of each edge. If None, then
        each edge has unit weight.

    normalized : bool, optional (default: False)
        Whether the normalized Laplacian matrix is used.

    tol : float, optional (default: 1e-8)
        Tolerance of relative residual in eigenvalue computation.

    method : string, optional (default: 'tracemin_pcg')
        Method of eigenvalue computation. It must be one of the tracemin
        options shown below (TraceMIN), 'lanczos' (Lanczos iteration)
        or 'lobpcg' (LOBPCG).

        The TraceMIN algorithm uses a linear system solver. The following
        values allow specifying the solver to be used.

        =============== ========================================
        Value           Solver
        =============== ========================================
        'tracemin_pcg'  Preconditioned conjugate gradient method
        'tracemin_lu'   LU factorization
        =============== ========================================

    seed : integer, random_state, or None (default)
        Indicator of random number generation state.
        See :ref:`Randomness<randomness>`.

    Returns
    -------
    algebraic_connectivity : float
        Algebraic connectivity.

    Raises
    ------
    NetworkXNotImplemented
        If G is directed.

    NetworkXError
        If G has less than two nodes.

    Notes
    -----
    Edge weights are interpreted by their absolute values. For MultiGraph's,
    weights of parallel edges are summed. Zero-weighted edges are ignored.

    See Also
    --------
    laplacian_matrix
    """
    if len(G) < 2:
        raise nx.NetworkXError("graph has less than two nodes.")
    G = _preprocess_graph(G, weight)
    if not nx.is_connected(G):
        return 0.0

    L = nx.laplacian_matrix(G)
    if L.shape[0] == 2:
        return 2.0 * L[0, 0] if not normalized else 2.0

    find_fiedler = _get_fiedler_func(method)
    x = None if method != "lobpcg" else _rcm_estimate(G, G)
    sigma, fiedler = find_fiedler(L, x, normalized, tol, seed)
    return sigma


@np_random_state(5)
@not_implemented_for("directed")
def fiedler_vector(
    G, weight="weight", normalized=False, tol=1e-8, method="tracemin_pcg", seed=None
):
    """Returns the Fiedler vector of a connected undirected graph.

    The Fiedler vector of a connected undirected graph is the eigenvector
    corresponding to the second smallest eigenvalue of the Laplacian matrix
    of the graph.

    Parameters
    ----------
    G : NetworkX graph
        An undirected graph.

    weight : object, optional (default: None)
        The data key used to determine the weight of each edge. If None, then
        each edge has unit weight.

    normalized : bool, optional (default: False)
        Whether the normalized Laplacian matrix is used.

    tol : float, optional (default: 1e-8)
        Tolerance of relative residual in eigenvalue computation.

    method : string, optional (default: 'tracemin_pcg')
        Method of eigenvalue computation. It must be one of the tracemin
        options shown below (TraceMIN), 'lanczos' (Lanczos iteration)
        or 'lobpcg' (LOBPCG).

        The TraceMIN algorithm uses a linear system solver. The following
        values allow specifying the solver to be used.

        =============== ========================================
        Value           Solver
        =============== ========================================
        'tracemin_pcg'  Preconditioned conjugate gradient method
        'tracemin_lu'   LU factorization
        =============== ========================================

    seed : integer, random_state, or None (default)
        Indicator of random number generation state.
        See :ref:`Randomness<randomness>`.

    Returns
    -------
    fiedler_vector : NumPy array of floats.
        Fiedler vector.

    Raises
    ------
    NetworkXNotImplemented
        If G is directed.

    NetworkXError
        If G has less than two nodes or is not connected.

    Notes
    -----
    Edge weights are interpreted by their absolute values. For MultiGraph's,
    weights of parallel edges are summed. Zero-weighted edges are ignored.

    See Also
    --------
    laplacian_matrix
    """
    import numpy as np

    if len(G) < 2:
        raise nx.NetworkXError("graph has less than two nodes.")
    G = _preprocess_graph(G, weight)
    if not nx.is_connected(G):
        raise nx.NetworkXError("graph is not connected.")

    if len(G) == 2:
        return np.array([1.0, -1.0])

    find_fiedler = _get_fiedler_func(method)
    L = nx.laplacian_matrix(G)
    x = None if method != "lobpcg" else _rcm_estimate(G, G)
    sigma, fiedler = find_fiedler(L, x, normalized, tol, seed)
    return fiedler


@np_random_state(5)
def spectral_ordering(
    G, weight="weight", normalized=False, tol=1e-8, method="tracemin_pcg", seed=None
):
    """Compute the spectral_ordering of a graph.

    The spectral ordering of a graph is an ordering of its nodes where nodes
    in the same weakly connected components appear contiguous and ordered by
    their corresponding elements in the Fiedler vector of the component.

    Parameters
    ----------
    G : NetworkX graph
        A graph.

    weight : object, optional (default: None)
        The data key used to determine the weight of each edge. If None, then
        each edge has unit weight.

    normalized : bool, optional (default: False)
        Whether the normalized Laplacian matrix is used.

    tol : float, optional (default: 1e-8)
        Tolerance of relative residual in eigenvalue computation.

    method : string, optional (default: 'tracemin_pcg')
        Method of eigenvalue computation. It must be one of the tracemin
        options shown below (TraceMIN), 'lanczos' (Lanczos iteration)
        or 'lobpcg' (LOBPCG).

        The TraceMIN algorithm uses a linear system solver. The following
        values allow specifying the solver to be used.

        =============== ========================================
        Value           Solver
        =============== ========================================
        'tracemin_pcg'  Preconditioned conjugate gradient method
        'tracemin_lu'   LU factorization
        =============== ========================================

    seed : integer, random_state, or None (default)
        Indicator of random number generation state.
        See :ref:`Randomness<randomness>`.

    Returns
    -------
    spectral_ordering : NumPy array of floats.
        Spectral ordering of nodes.

    Raises
    ------
    NetworkXError
        If G is empty.

    Notes
    -----
    Edge weights are interpreted by their absolute values. For MultiGraph's,
    weights of parallel edges are summed. Zero-weighted edges are ignored.

    See Also
    --------
    laplacian_matrix
    """
    if len(G) == 0:
        raise nx.NetworkXError("graph is empty.")
    G = _preprocess_graph(G, weight)

    find_fiedler = _get_fiedler_func(method)
    order = []
    for component in nx.connected_components(G):
        size = len(component)
        if size > 2:
            L = nx.laplacian_matrix(G, component)
            x = None if method != "lobpcg" else _rcm_estimate(G, component)
            sigma, fiedler = find_fiedler(L, x, normalized, tol, seed)
            sort_info = zip(fiedler, range(size), component)
            order.extend(u for x, c, u in sorted(sort_info))
        else:
            order.extend(component)

    return order<|MERGE_RESOLUTION|>--- conflicted
+++ resolved
@@ -210,13 +210,8 @@
 
     if method == "tracemin_pcg":
         D = L.diagonal().astype(float)
-<<<<<<< HEAD
         solver = _PCGSolver(lambda x: L @ x, lambda x: D * x)
-    elif method == "tracemin_lu" or method == "tracemin_chol":
-=======
-        solver = _PCGSolver(lambda x: L * x, lambda x: D * x)
     elif method == "tracemin_lu":
->>>>>>> 766becc1
         # Convert A to CSC to suppress SparseEfficiencyWarning.
         A = sp.sparse.csc_array(L, dtype=float, copy=True)
         # Force A to be nonsingular. Since A is the Laplacian matrix of a
