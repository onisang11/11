--- conflicted
+++ resolved
@@ -465,11 +465,7 @@
         nx.write_gexf(G, fh)
         fh.seek(0)
         H = nx.read_gexf(fh, node_type=int)
-<<<<<<< HEAD
-        assert H.nodes[1]['testattr'] is True
-=======
         assert H.nodes[1]['testattr']
->>>>>>> de456069
 
     # Test for NaN, INF and -INF
     def test_specials(self):
@@ -482,9 +478,6 @@
         fh = io.BytesIO()
         nx.write_gexf(G, fh)
         fh.seek(0)
-        fh = io.BytesIO()
-        nx.write_gexf(G, fh)
-        fh.seek(0)
         filetext = fh.read()
         fh.seek(0)
         H = nx.read_gexf(fh, node_type=int)
@@ -526,7 +519,8 @@
         assert sorted(G.nodes()) == sorted(H.nodes())
         assert (
             sorted(sorted(e) for e in G.edges()) ==
-            sorted(sorted(e) for e in H.edges()))
+            sorted(sorted(e) for e in H.edges())
+        )
 
     def test_multigraph_with_missing_attributes(self):
         G = nx.MultiGraph()
@@ -541,7 +535,8 @@
         assert sorted(G.nodes()) == sorted(H.nodes())
         assert (
             sorted(sorted(e) for e in G.edges()) ==
-            sorted(sorted(e) for e in H.edges()))
+            sorted(sorted(e) for e in H.edges())
+        )
 
     def test_missing_viz_attributes(self):
         G = nx.Graph()
@@ -558,7 +553,8 @@
         assert sorted(G.nodes()) == sorted(H.nodes())
         assert (
             sorted(sorted(e) for e in G.edges()) ==
-            sorted(sorted(e) for e in H.edges()))
+            sorted(sorted(e) for e in H.edges())
+        )
 
         # Second graph for the other branch
         G = nx.Graph()
@@ -575,7 +571,8 @@
         assert sorted(G.nodes()) == sorted(H.nodes())
         assert (
             sorted(sorted(e) for e in G.edges()) ==
-            sorted(sorted(e) for e in H.edges()))
+            sorted(sorted(e) for e in H.edges())
+        )
 
     def test_slice_and_spell(self):
         # Test spell first, so version = 1.2
@@ -589,7 +586,8 @@
         assert sorted(G.nodes()) == sorted(H.nodes())
         assert (
             sorted(sorted(e) for e in G.edges()) ==
-            sorted(sorted(e) for e in H.edges()))
+            sorted(sorted(e) for e in H.edges())
+        )
 
         G = nx.Graph()
         G.add_node(0, label='1', color='green')
@@ -601,7 +599,8 @@
         assert sorted(G.nodes()) == sorted(H.nodes())
         assert (
             sorted(sorted(e) for e in G.edges()) ==
-            sorted(sorted(e) for e in H.edges()))
+            sorted(sorted(e) for e in H.edges())
+        )
 
     def test_add_parent(self):
         G = nx.Graph()
@@ -613,4 +612,5 @@
         assert sorted(G.nodes()) == sorted(H.nodes())
         assert (
             sorted(sorted(e) for e in G.edges()) ==
-            sorted(sorted(e) for e in H.edges()))+            sorted(sorted(e) for e in H.edges())
+        )