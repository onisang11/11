import copy
import json

import pytest

import networkx as nx
from networkx.readwrite.json_graph import adjacency_data, adjacency_graph
from networkx.utils import graphs_equal


class TestAdjacency:
    def test_graph(self):
        G = nx.path_graph(4)
        H = adjacency_graph(adjacency_data(G))
<<<<<<< HEAD
        assert graphs_equal(G, H)
=======
        assert nx.is_isomorphic(G, H)
>>>>>>> ce692bd3

    def test_graph_attributes(self):
        G = nx.path_graph(4)
        G.add_node(1, color="red")
        G.add_edge(1, 2, width=7)
        G.graph["foo"] = "bar"
        G.graph[1] = "one"

        H = adjacency_graph(adjacency_data(G))
        assert graphs_equal(G, H)
        assert H.graph["foo"] == "bar"
        assert H.nodes[1]["color"] == "red"
        assert H[1][2]["width"] == 7

        d = json.dumps(adjacency_data(G))
        H = adjacency_graph(json.loads(d))
        assert graphs_equal(G, H)
        assert H.graph["foo"] == "bar"
        assert H.graph[1] == "one"
        assert H.nodes[1]["color"] == "red"
        assert H[1][2]["width"] == 7

    def test_digraph(self):
        G = nx.DiGraph()
        nx.add_path(G, [1, 2, 3])
        H = adjacency_graph(adjacency_data(G))
        assert H.is_directed()
<<<<<<< HEAD
        assert graphs_equal(G, H)
=======
        assert nx.is_isomorphic(G, H)
>>>>>>> ce692bd3

    def test_multidigraph(self):
        G = nx.MultiDiGraph()
        nx.add_path(G, [1, 2, 3])
        H = adjacency_graph(adjacency_data(G))
        assert H.is_directed()
        assert H.is_multigraph()
        assert graphs_equal(G, H)

    def test_multigraph(self):
        G = nx.MultiGraph()
        G.add_edge(1, 2, key="first")
        G.add_edge(1, 2, key="second", color="blue")
        H = adjacency_graph(adjacency_data(G))
<<<<<<< HEAD
        assert graphs_equal(G, H)
=======
        assert nx.is_isomorphic(G, H)
>>>>>>> ce692bd3
        assert H[1][2]["second"]["color"] == "blue"

    def test_input_data_is_not_modified_when_building_graph(self):
        G = nx.path_graph(4)
        input_data = adjacency_data(G)
        orig_data = copy.deepcopy(input_data)
        # Ensure input is unmodified by deserialisation
        assert graphs_equal(G, adjacency_graph(input_data))
        assert input_data == orig_data

    def test_adjacency_form_json_serialisable(self):
        G = nx.path_graph(4)
        H = adjacency_graph(json.loads(json.dumps(adjacency_data(G))))
        assert graphs_equal(G, H)

    def test_exception(self):
        with pytest.raises(nx.NetworkXError):
            G = nx.MultiDiGraph()
            attrs = dict(id="node", key="node")
            adjacency_data(G, attrs)<|MERGE_RESOLUTION|>--- conflicted
+++ resolved
@@ -12,11 +12,7 @@
     def test_graph(self):
         G = nx.path_graph(4)
         H = adjacency_graph(adjacency_data(G))
-<<<<<<< HEAD
         assert graphs_equal(G, H)
-=======
-        assert nx.is_isomorphic(G, H)
->>>>>>> ce692bd3
 
     def test_graph_attributes(self):
         G = nx.path_graph(4)
@@ -44,11 +40,8 @@
         nx.add_path(G, [1, 2, 3])
         H = adjacency_graph(adjacency_data(G))
         assert H.is_directed()
-<<<<<<< HEAD
         assert graphs_equal(G, H)
-=======
-        assert nx.is_isomorphic(G, H)
->>>>>>> ce692bd3
+
 
     def test_multidigraph(self):
         G = nx.MultiDiGraph()
@@ -63,11 +56,7 @@
         G.add_edge(1, 2, key="first")
         G.add_edge(1, 2, key="second", color="blue")
         H = adjacency_graph(adjacency_data(G))
-<<<<<<< HEAD
         assert graphs_equal(G, H)
-=======
-        assert nx.is_isomorphic(G, H)
->>>>>>> ce692bd3
         assert H[1][2]["second"]["color"] == "blue"
 
     def test_input_data_is_not_modified_when_building_graph(self):
