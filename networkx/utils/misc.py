"""
Miscellaneous Helpers for NetworkX.

These are not imported into the base networkx namespace but
can be accessed, for example, as

>>> import networkx
>>> networkx.utils.make_list_of_ints({1, 2, 3})
[1, 2, 3]
>>> networkx.utils.arbitrary_element({5, 1, 7})  # doctest: +SKIP
1
"""

import sys
import uuid
import warnings
from collections import defaultdict, deque
from collections.abc import Iterable, Iterator, Sized
from itertools import chain, tee

import networkx as nx

np = nx.lazy_import("numpy")

__all__ = [
    "iterable",
    "flatten",
    "make_list_of_ints",
    "is_list_of_ints",
    "generate_unique_node",
    "default_opener",
    "dict_to_numpy_array",
<<<<<<< HEAD
    "is_iterator",
=======
    "dict_to_numpy_array1",
    "dict_to_numpy_array2",
>>>>>>> 8aab5244
    "arbitrary_element",
    "pairwise",
    "groups",
    "create_random_state",
    "create_py_random_state",
    "PythonRandomInterface",
    "nodes_equal",
    "edges_equal",
    "graphs_equal",
]


# some cookbook stuff
# used in deciding whether something is a bunch of nodes, edges, etc.
# see G.add_nodes and others in Graph Class in networkx/base.py


def iterable(obj):
    """Return True if obj is iterable with a well-defined len().

    .. deprecated:: 2.6
        This is deprecated and will be removed in NetworkX v3.0.
    """
    msg = (
        "iterable is deprecated and will be removed in 3.0."
        "Use isinstance(obj, (collections.abc.Iterable, collections.abc.Sized)) instead."
    )
    warnings.warn(msg, DeprecationWarning)
    if hasattr(obj, "__iter__"):
        return True
    try:
        len(obj)
    except:
        return False
    return True


def flatten(obj, result=None):
    """Return flattened version of (possibly nested) iterable object."""
    if not isinstance(obj, (Iterable, Sized)) or isinstance(obj, str):
        return obj
    if result is None:
        result = []
    for item in obj:
        if not isinstance(item, (Iterable, Sized)) or isinstance(item, str):
            result.append(item)
        else:
            flatten(item, result)
    return tuple(result)


def make_list_of_ints(sequence):
    """Return list of ints from sequence of integral numbers.

    All elements of the sequence must satisfy int(element) == element
    or a ValueError is raised. Sequence is iterated through once.

    If sequence is a list, the non-int values are replaced with ints.
    So, no new list is created
    """
    if not isinstance(sequence, list):
        result = []
        for i in sequence:
            errmsg = f"sequence is not all integers: {i}"
            try:
                ii = int(i)
            except ValueError:
                raise nx.NetworkXError(errmsg) from None
            if ii != i:
                raise nx.NetworkXError(errmsg)
            result.append(ii)
        return result
    # original sequence is a list... in-place conversion to ints
    for indx, i in enumerate(sequence):
        errmsg = f"sequence is not all integers: {i}"
        if isinstance(i, int):
            continue
        try:
            ii = int(i)
        except ValueError:
            raise nx.NetworkXError(errmsg) from None
        if ii != i:
            raise nx.NetworkXError(errmsg)
        sequence[indx] = ii
    return sequence


def is_list_of_ints(intlist):
    """Return True if list is a list of ints.

    .. deprecated:: 2.6
        This is deprecated and will be removed in NetworkX v3.0.
    """
    msg = (
        "is_list_of_ints is deprecated and will be removed in 3.0."
        "See also: ``networkx.utils.make_list_of_ints.``"
    )
    warnings.warn(msg, DeprecationWarning, stacklevel=2)
    if not isinstance(intlist, list):
        return False
    for i in intlist:
        if not isinstance(i, int):
            return False
    return True


def generate_unique_node():
    """Generate a unique node label.

    .. deprecated:: 2.6
        This is deprecated and will be removed in NetworkX v3.0.
    """
    msg = "generate_unique_node is deprecated and will be removed in 3.0. Use uuid.uuid4 instead."
    warnings.warn(msg, DeprecationWarning)
    return str(uuid.uuid4())


def default_opener(filename):
    """Opens `filename` using system's default program.

    .. deprecated:: 2.6
       default_opener is deprecated and will be removed in version 3.0.
       Consider an image processing library to open images, such as Pillow::

           from PIL import Image
           Image.open(filename).show()

    Parameters
    ----------
    filename : str
        The path of the file to be opened.

    """
    warnings.warn(
        "default_opener is deprecated and will be removed in version 3.0. ",
        DeprecationWarning,
    )
    from subprocess import call

    cmds = {
        "darwin": ["open"],
        "linux": ["xdg-open"],
        "linux2": ["xdg-open"],
        "win32": ["cmd.exe", "/C", "start", ""],
    }
    cmd = cmds[sys.platform] + [filename]
    call(cmd)


def dict_to_numpy_array(d, mapping=None):
    """Convert a dictionary of dictionaries to a numpy array
    with optional mapping."""
    try:
        return _dict_to_numpy_array2(d, mapping)
    except (AttributeError, TypeError):
        # AttributeError is when no mapping was provided and v.keys() fails.
        # TypeError is when a mapping was provided and d[k1][k2] fails.
        return _dict_to_numpy_array1(d, mapping)


def _dict_to_numpy_array2(d, mapping=None):
    """Convert a dictionary of dictionaries to a 2d numpy array
    with optional mapping.

    """
    if mapping is None:
        s = set(d.keys())
        for k, v in d.items():
            s.update(v.keys())
        mapping = dict(zip(s, range(len(s))))
    n = len(mapping)
    a = np.zeros((n, n))
    for k1, i in mapping.items():
        for k2, j in mapping.items():
            try:
                a[i, j] = d[k1][k2]
            except KeyError:
                pass
    return a


def _dict_to_numpy_array1(d, mapping=None):
    """Convert a dictionary of numbers to a 1d numpy array with optional mapping."""
    if mapping is None:
        s = set(d.keys())
        mapping = dict(zip(s, range(len(s))))
    n = len(mapping)
    a = np.zeros(n)
    for k1, i in mapping.items():
        i = mapping[k1]
        a[i] = d[k1]
    return a


def arbitrary_element(iterable):
    """Returns an arbitrary element of `iterable` without removing it.

    This is most useful for "peeking" at an arbitrary element of a set,
    but can be used for any list, dictionary, etc., as well.

    Parameters
    ----------
    iterable : `abc.collections.Iterable` instance
        Any object that implements ``__iter__``, e.g. set, dict, list, tuple,
        etc.

    Returns
    -------
    The object that results from ``next(iter(iterable))``

    Raises
    ------
    ValueError
        If `iterable` is an iterator (because the current implementation of
        this function would consume an element from the iterator).

    Examples
    --------
    Arbitrary elements from common Iterable objects:

    >>> nx.utils.arbitrary_element([1, 2, 3])  # list
    1
    >>> nx.utils.arbitrary_element((1, 2, 3))  # tuple
    1
    >>> nx.utils.arbitrary_element({1, 2, 3})  # set
    1
    >>> d = {k: v for k, v in zip([1, 2, 3], [3, 2, 1])}
    >>> nx.utils.arbitrary_element(d)  # dict_keys
    1
    >>> nx.utils.arbitrary_element(d.values())   # dict values
    3

    `str` is also an Iterable:

    >>> nx.utils.arbitrary_element("hello")
    'h'

    :exc:`ValueError` is raised if `iterable` is an iterator:

    >>> iterator = iter([1, 2, 3])  # Iterator, *not* Iterable
    >>> nx.utils.arbitrary_element(iterator)
    Traceback (most recent call last):
        ...
    ValueError: cannot return an arbitrary item from an iterator

    Notes
    -----
    This function does not return a *random* element. If `iterable` is
    ordered, sequential calls will return the same value::

        >>> l = [1, 2, 3]
        >>> nx.utils.arbitrary_element(l)
        1
        >>> nx.utils.arbitrary_element(l)
        1

    """
    if isinstance(iterable, Iterator):
        raise ValueError("cannot return an arbitrary item from an iterator")
    # Another possible implementation is ``for x in iterable: return x``.
    return next(iter(iterable))


# Recipe from the itertools documentation.
def pairwise(iterable, cyclic=False):
    "s -> (s0, s1), (s1, s2), (s2, s3), ..."
    a, b = tee(iterable)
    first = next(b, None)
    if cyclic is True:
        return zip(a, chain(b, (first,)))
    return zip(a, b)


def groups(many_to_one):
    """Converts a many-to-one mapping into a one-to-many mapping.

    `many_to_one` must be a dictionary whose keys and values are all
    :term:`hashable`.

    The return value is a dictionary mapping values from `many_to_one`
    to sets of keys from `many_to_one` that have that value.

    Examples
    --------
    >>> from networkx.utils import groups
    >>> many_to_one = {"a": 1, "b": 1, "c": 2, "d": 3, "e": 3}
    >>> groups(many_to_one)  # doctest: +SKIP
    {1: {'a', 'b'}, 2: {'c'}, 3: {'e', 'd'}}
    """
    one_to_many = defaultdict(set)
    for v, k in many_to_one.items():
        one_to_many[k].add(v)
    return dict(one_to_many)


def create_random_state(random_state=None):
    """Returns a numpy.random.RandomState or numpy.random.Generator instance
    depending on input.

    Parameters
    ----------
    random_state : int or NumPy RandomState or Generator instance, optional (default=None)
        If int, return a numpy.random.RandomState instance set with seed=int.
        if `numpy.random.RandomState` instance, return it.
        if `numpy.random.Generator` instance, return it.
        if None or numpy.random, return the global random number generator used
        by numpy.random.
    """
    if random_state is None or random_state is np.random:
        return np.random.mtrand._rand
    if isinstance(random_state, np.random.RandomState):
        return random_state
    if isinstance(random_state, int):
        return np.random.RandomState(random_state)
    if isinstance(random_state, np.random.Generator):
        return random_state
    msg = (
        f"{random_state} cannot be used to create a numpy.random.RandomState or\n"
        "numpy.random.Generator instance"
    )
    raise ValueError(msg)


class PythonRandomInterface:
    def __init__(self, rng=None):
        try:
            import numpy as np
        except ImportError:
            msg = "numpy not found, only random.random available."
            warnings.warn(msg, ImportWarning)

        if rng is None:
            self._rng = np.random.mtrand._rand
        else:
            self._rng = rng

    def random(self):
        return self._rng.random()

    def uniform(self, a, b):
        return a + (b - a) * self._rng.random()

    def randrange(self, a, b=None):
        if isinstance(self._rng, np.random.Generator):
            return self._rng.integers(a, b)
        return self._rng.randint(a, b)

    # NOTE: the numpy implementations of `choice` don't support strings, so
    # this cannot be replaced with self._rng.choice
    def choice(self, seq):
        if isinstance(self._rng, np.random.Generator):
            idx = self._rng.integers(0, len(seq))
        else:
            idx = self._rng.randint(0, len(seq))
        return seq[idx]

    def gauss(self, mu, sigma):
        return self._rng.normal(mu, sigma)

    def shuffle(self, seq):
        return self._rng.shuffle(seq)

    #    Some methods don't match API for numpy RandomState.
    #    Commented out versions are not used by NetworkX

    def sample(self, seq, k):
        return self._rng.choice(list(seq), size=(k,), replace=False)

    def randint(self, a, b):
        if isinstance(self._rng, np.random.Generator):
            return self._rng.integers(a, b + 1)
        return self._rng.randint(a, b + 1)

    #    exponential as expovariate with 1/argument,
    def expovariate(self, scale):
        return self._rng.exponential(1 / scale)

    #    pareto as paretovariate with 1/argument,
    def paretovariate(self, shape):
        return self._rng.pareto(shape)


#    weibull as weibullvariate multiplied by beta,
#    def weibullvariate(self, alpha, beta):
#        return self._rng.weibull(alpha) * beta
#
#    def triangular(self, low, high, mode):
#        return self._rng.triangular(low, mode, high)
#
#    def choices(self, seq, weights=None, cum_weights=None, k=1):
#        return self._rng.choice(seq


def create_py_random_state(random_state=None):
    """Returns a random.Random instance depending on input.

    Parameters
    ----------
    random_state : int or random number generator or None (default=None)
        If int, return a random.Random instance set with seed=int.
        if random.Random instance, return it.
        if None or the `random` package, return the global random number
        generator used by `random`.
        if np.random package, return the global numpy random number
        generator wrapped in a PythonRandomInterface class.
        if np.random.RandomState or np.random.Generator instance, return it
        wrapped in PythonRandomInterface
        if a PythonRandomInterface instance, return it
    """
    import random

    try:
        import numpy as np

        if random_state is np.random:
            return PythonRandomInterface(np.random.mtrand._rand)
        if isinstance(random_state, (np.random.RandomState, np.random.Generator)):
            return PythonRandomInterface(random_state)
        if isinstance(random_state, PythonRandomInterface):
            return random_state
    except ImportError:
        pass

    if random_state is None or random_state is random:
        return random._inst
    if isinstance(random_state, random.Random):
        return random_state
    if isinstance(random_state, int):
        return random.Random(random_state)
    msg = f"{random_state} cannot be used to generate a random.Random instance"
    raise ValueError(msg)


def nodes_equal(nodes1, nodes2):
    """Check if nodes are equal.

    Equality here means equal as Python objects.
    Node data must match if included.
    The order of nodes is not relevant.

    Parameters
    ----------
    nodes1, nodes2 : iterables of nodes, or (node, datadict) tuples

    Returns
    -------
    bool
        True if nodes are equal, False otherwise.
    """
    nlist1 = list(nodes1)
    nlist2 = list(nodes2)
    try:
        d1 = dict(nlist1)
        d2 = dict(nlist2)
    except (ValueError, TypeError):
        d1 = dict.fromkeys(nlist1)
        d2 = dict.fromkeys(nlist2)
    return d1 == d2


def edges_equal(edges1, edges2):
    """Check if edges are equal.

    Equality here means equal as Python objects.
    Edge data must match if included.
    The order of the edges is not relevant.

    Parameters
    ----------
    edges1, edges2 : iterables of with u, v nodes as
        edge tuples (u, v), or
        edge tuples with data dicts (u, v, d), or
        edge tuples with keys and data dicts (u, v, k, d)

    Returns
    -------
    bool
        True if edges are equal, False otherwise.
    """
    from collections import defaultdict

    d1 = defaultdict(dict)
    d2 = defaultdict(dict)
    c1 = 0
    for c1, e in enumerate(edges1):
        u, v = e[0], e[1]
        data = [e[2:]]
        if v in d1[u]:
            data = d1[u][v] + data
        d1[u][v] = data
        d1[v][u] = data
    c2 = 0
    for c2, e in enumerate(edges2):
        u, v = e[0], e[1]
        data = [e[2:]]
        if v in d2[u]:
            data = d2[u][v] + data
        d2[u][v] = data
        d2[v][u] = data
    if c1 != c2:
        return False
    # can check one direction because lengths are the same.
    for n, nbrdict in d1.items():
        for nbr, datalist in nbrdict.items():
            if n not in d2:
                return False
            if nbr not in d2[n]:
                return False
            d2datalist = d2[n][nbr]
            for data in datalist:
                if datalist.count(data) != d2datalist.count(data):
                    return False
    return True


def graphs_equal(graph1, graph2):
    """Check if graphs are equal.

    Equality here means equal as Python objects (not isomorphism).
    Node, edge and graph data must match.

    Parameters
    ----------
    graph1, graph2 : graph

    Returns
    -------
    bool
        True if graphs are equal, False otherwise.
    """
    return (
        graph1.adj == graph2.adj
        and graph1.nodes == graph2.nodes
        and graph1.graph == graph2.graph
    )<|MERGE_RESOLUTION|>--- conflicted
+++ resolved
@@ -30,12 +30,6 @@
     "generate_unique_node",
     "default_opener",
     "dict_to_numpy_array",
-<<<<<<< HEAD
-    "is_iterator",
-=======
-    "dict_to_numpy_array1",
-    "dict_to_numpy_array2",
->>>>>>> 8aab5244
     "arbitrary_element",
     "pairwise",
     "groups",
