"""
Code to support various backends in a plugin dispatch architecture.

Create a Dispatcher
-------------------

To be a valid backend, a package must register an entry_point
of `networkx.backends` with a key pointing to the handler.

For example::

    entry_points={'networkx.backends': 'sparse = networkx_backend_sparse'}

The backend must create a Graph-like object which contains an attribute
``__networkx_backend__`` with a value of the entry point name.

Continuing the example above::

    class WrappedSparse:
        __networkx_backend__ = "sparse"
        ...

When a dispatchable NetworkX algorithm encounters a Graph-like object
with a ``__networkx_backend__`` attribute, it will look for the associated
dispatch object in the entry_points, load it, and dispatch the work to it.


Testing
-------
To assist in validating the backend algorithm implementations, if an
environment variable ``NETWORKX_TEST_BACKEND`` is set to a registered
backend key, the dispatch machinery will automatically convert regular
networkx Graphs and DiGraphs to the backend equivalent by calling
``<backend dispatcher>.convert_from_nx(G, edge_attrs=edge_attrs, name=name)``.
Set ``NETWORKX_FALLBACK_TO_NX`` environment variable to have tests
use networkx graphs for algorithms not implemented by the backend.

The arguments to ``convert_from_nx`` are:

- ``G`` : networkx Graph
- ``edge_attrs`` : dict, optional
    Dict that maps edge attributes to default values if missing in ``G``.
    If None, then no edge attributes will be converted and default may be 1.
- ``node_attrs``: dict, optional
    Dict that maps node attribute to default values if missing in ``G``.
    If None, then no node attributes will be converted.
- ``preserve_edge_attrs`` : bool
    Whether to preserve all edge attributes.
- ``preserve_node_attrs`` : bool
    Whether to preserve all node attributes.
- ``preserve_graph_attrs`` : bool
    Whether to preserve all graph attributes.
- ``preserve_all_attrs`` : bool
    Whether to preserve all graph, node, and edge attributes.
- ``name`` : str
    The name of the algorithm.
- ``graph_name`` : str
    The name of the graph argument being converted.

The converted object is then passed to the backend implementation of
the algorithm. The result is then passed to
``<backend dispatcher>.convert_to_nx(result, name=name)`` to convert back
to a form expected by the NetworkX tests.

By defining ``convert_from_nx`` and ``convert_to_nx`` methods and setting
the environment variable, NetworkX will automatically route tests on
dispatchable algorithms to the backend, allowing the full networkx test
suite to be run against the backend implementation.

Example pytest invocation::

    NETWORKX_TEST_BACKEND=sparse pytest --pyargs networkx

Dispatchable algorithms which are not implemented by the backend
will cause a ``pytest.xfail()``, giving some indication that not all
tests are working, while avoiding causing an explicit failure.

If a backend only partially implements some algorithms, it can define
a ``can_run(name, args, kwargs)`` function that returns True or False
indicating whether it can run the algorithm with the given arguments.

A special ``on_start_tests(items)`` function may be defined by the backend.
It will be called with the list of NetworkX tests discovered. Each item
is a test object that can be marked as xfail if the backend does not support
the test using `item.add_marker(pytest.mark.xfail(reason=...))`.
"""
import inspect
import os
import warnings
from functools import partial
from importlib.metadata import entry_points

import networkx as nx

from ..exception import NetworkXNotImplemented
from .decorators import argmap

__all__ = ["_dispatchable"]


def _do_nothing():
    """This does nothing at all, yet it helps turn `_dispatchable` into functions."""


def _get_backends(group, *, load_and_call=False):
    items = entry_points(group=group)
    rv = {}
    for ep in items:
        if ep.name in rv:
            warnings.warn(
                f"networkx backend defined more than once: {ep.name}",
                RuntimeWarning,
                stacklevel=2,
            )
        elif load_and_call:
            try:
                rv[ep.name] = ep.load()()
            except Exception as exc:
                warnings.warn(
                    f"Error encountered when loading info for backend {ep.name}: {exc}",
                    RuntimeWarning,
                    stacklevel=2,
                )
        else:
            rv[ep.name] = ep
    # nx-loopback backend is only available when testing (added in conftest.py)
    rv.pop("nx-loopback", None)
    return rv


backends = _get_backends("networkx.backends")
backend_info = _get_backends("networkx.backend_info", load_and_call=True)

# Load and cache backends on-demand
_loaded_backends = {}  # type: ignore[var-annotated]


def _load_backend(backend_name):
    if backend_name in _loaded_backends:
        return _loaded_backends[backend_name]
    rv = _loaded_backends[backend_name] = backends[backend_name].load()
    return rv


_registered_algorithms = {}


class _dispatchable:
    # Allow any of the following decorator forms:
    #  - @_dispatchable
    #  - @_dispatchable()
    #  - @_dispatchable(name="override_name")
    #  - @_dispatchable(graphs="graph")
    #  - @_dispatchable(edge_attrs="weight")
    #  - @_dispatchable(graphs={"G": 0, "H": 1}, edge_attrs={"weight": "default"})

    # These class attributes are currently used to allow backends to run networkx tests.
    # For example: `PYTHONPATH=. pytest --backend graphblas --fallback-to-nx`
    # Future work: add configuration to control these
    _is_testing = False
    _fallback_to_nx = (
        os.environ.get("NETWORKX_FALLBACK_TO_NX", "true").strip().lower() == "true"
    )
    _automatic_backends = [
        x.strip()
        for x in os.environ.get("NETWORKX_AUTOMATIC_BACKENDS", "").split(",")
        if x.strip()
    ]

    def __new__(
        cls,
        func=None,
        *,
        name=None,
        graphs="G",
        edge_attrs=None,
        node_attrs=None,
        preserve_edge_attrs=False,
        preserve_node_attrs=False,
        preserve_graph_attrs=False,
        preserve_all_attrs=False,
        mutates_input=False,
        returns_graph=False,
    ):
        """Dispatches to a backend algorithm based on input graph types.

        Parameters
        ----------
        func : function

        name : str, optional
            The name of the algorithm to use for dispatching. If not provided,
            the name of ``func`` will be used. ``name`` is useful to avoid name
            conflicts, as all dispatched algorithms live in a single namespace.

        graphs : str or dict or None, default "G"
            If a string, the parameter name of the graph, which must be the first
            argument of the wrapped function. If more than one graph is required
            for the algorithm (or if the graph is not the first argument), provide
            a dict of parameter name to argument position for each graph argument.
            For example, ``@_dispatchable(graphs={"G": 0, "auxiliary?": 4})``
            indicates the 0th parameter ``G`` of the function is a required graph,
            and the 4th parameter ``auxiliary`` is an optional graph.
            To indicate an argument is a list of graphs, do e.g. ``"[graphs]"``.
            Use ``graphs=None`` if *no* arguments are NetworkX graphs such as for
            graph generators, readers, and conversion functions.

        edge_attrs : str or dict, optional
            ``edge_attrs`` holds information about edge attribute arguments
            and default values for those edge attributes.
            If a string, ``edge_attrs`` holds the function argument name that
            indicates a single edge attribute to include in the converted graph.
            The default value for this attribute is 1. To indicate that an argument
            is a list of attributes (all with default value 1), use e.g. ``"[attrs]"``.
            If a dict, ``edge_attrs`` holds a dict keyed by argument names, with
            values that are either the default value or, if a string, the argument
            name that indicates the default value.

        node_attrs : str or dict, optional
            Like ``edge_attrs``, but for node attributes.

        preserve_edge_attrs : bool or str or dict, optional
            For bool, whether to preserve all edge attributes.
            For str, the parameter name that may indicate (with ``True`` or a
            callable argument) whether all edge attributes should be preserved
            when converting.
            For dict of ``{graph_name: {attr: default}}``, indicate pre-determined
            edge attributes (and defaults) to preserve for input graphs.

        preserve_node_attrs : bool or str or dict, optional
            Like ``preserve_edge_attrs``, but for node attributes.

        preserve_graph_attrs : bool or set
            For bool, whether to preserve all graph attributes.
            For set, which input graph arguments to preserve graph attributes.

        preserve_all_attrs : bool
            Whether to preserve all edge, node and graph attributes.
            This overrides all the other preserve_*_attrs.

        mutates_input : bool or dict, default False
            For bool, whether the functions mutates an input graph argument.
            For dict of ``{arg_name: arg_pos}``, arguments that indicates whether an
            input graph will be mutated, and ``arg_name`` may begin with ``"not "``
            to negate the logic (for example, this is used by ``copy=`` arguments).
            By default, dispatching doesn't convert input graphs to a different
            backend for functions that mutate input graphs.

        returns_graph : bool, default False
            Whether the function can return or yield a graph object. By default,
            dispatching doesn't convert input graphs to a different backend for
            functions that return graphs.
        """
        if func is None:
            return partial(
                _dispatchable,
                name=name,
                graphs=graphs,
                edge_attrs=edge_attrs,
                node_attrs=node_attrs,
                preserve_edge_attrs=preserve_edge_attrs,
                preserve_node_attrs=preserve_node_attrs,
                preserve_graph_attrs=preserve_graph_attrs,
                preserve_all_attrs=preserve_all_attrs,
                mutates_input=mutates_input,
                returns_graph=returns_graph,
            )
        if isinstance(func, str):
            raise TypeError("'name' and 'graphs' must be passed by keyword") from None
        # If name not provided, use the name of the function
        if name is None:
            name = func.__name__

        self = object.__new__(cls)

        # standard function-wrapping stuff
        # __annotations__ not used
        self.__name__ = func.__name__
        # self.__doc__ = func.__doc__  # __doc__ handled as cached property
        self.__defaults__ = func.__defaults__
        # We "magically" add `backend=` keyword argument to allow backend to be specified
        if func.__kwdefaults__:
            self.__kwdefaults__ = {**func.__kwdefaults__, "backend": None}
        else:
            self.__kwdefaults__ = {"backend": None}
        self.__module__ = func.__module__
        self.__qualname__ = func.__qualname__
        self.__dict__.update(func.__dict__)
        self.__wrapped__ = func

        # Supplement docstring with backend info; compute and cache when needed
        self._orig_doc = func.__doc__
        self._cached_doc = None

        self.orig_func = func
        self.name = name
        self.edge_attrs = edge_attrs
        self.node_attrs = node_attrs
        self.preserve_edge_attrs = preserve_edge_attrs or preserve_all_attrs
        self.preserve_node_attrs = preserve_node_attrs or preserve_all_attrs
        self.preserve_graph_attrs = preserve_graph_attrs or preserve_all_attrs
        self.mutates_input = mutates_input
        # Keep `returns_graph` private for now, b/c we may extend info on return types
        self._returns_graph = returns_graph

        if edge_attrs is not None and not isinstance(edge_attrs, str | dict):
            raise TypeError(
                f"Bad type for edge_attrs: {type(edge_attrs)}. Expected str or dict."
            ) from None
        if node_attrs is not None and not isinstance(node_attrs, str | dict):
            raise TypeError(
                f"Bad type for node_attrs: {type(node_attrs)}. Expected str or dict."
            ) from None
        if not isinstance(self.preserve_edge_attrs, bool | str | dict):
            raise TypeError(
                f"Bad type for preserve_edge_attrs: {type(self.preserve_edge_attrs)}."
                " Expected bool, str, or dict."
            ) from None
        if not isinstance(self.preserve_node_attrs, bool | str | dict):
            raise TypeError(
                f"Bad type for preserve_node_attrs: {type(self.preserve_node_attrs)}."
                " Expected bool, str, or dict."
            ) from None
        if not isinstance(self.preserve_graph_attrs, bool | set):
            raise TypeError(
                f"Bad type for preserve_graph_attrs: {type(self.preserve_graph_attrs)}."
                " Expected bool or set."
            ) from None
        if not isinstance(self.mutates_input, bool | dict):
            raise TypeError(
                f"Bad type for mutates_input: {type(self.mutates_input)}."
                " Expected bool or dict."
            ) from None
        if not isinstance(self._returns_graph, bool):
            raise TypeError(
                f"Bad type for returns_graph: {type(self._returns_graph)}."
                " Expected bool."
            ) from None

        if isinstance(graphs, str):
            graphs = {graphs: 0}
        elif graphs is None:
            pass
        elif not isinstance(graphs, dict):
            raise TypeError(
                f"Bad type for graphs: {type(graphs)}. Expected str or dict."
            ) from None
        elif len(graphs) == 0:
            raise KeyError("'graphs' must contain at least one variable name") from None

        # This dict comprehension is complicated for better performance; equivalent shown below.
        self.optional_graphs = set()
        self.list_graphs = set()
        if graphs is None:
            self.graphs = {}
        else:
            self.graphs = {
                self.optional_graphs.add(val := k[:-1]) or val
                if (last := k[-1]) == "?"
                else self.list_graphs.add(val := k[1:-1]) or val
                if last == "]"
                else k: v
                for k, v in graphs.items()
            }
        # The above is equivalent to:
        # self.optional_graphs = {k[:-1] for k in graphs if k[-1] == "?"}
        # self.list_graphs = {k[1:-1] for k in graphs if k[-1] == "]"}
        # self.graphs = {k[:-1] if k[-1] == "?" else k: v for k, v in graphs.items()}

        # Compute and cache the signature on-demand
        self._sig = None

        # Which backends implement this function?
        self.backends = {
            backend
            for backend, info in backend_info.items()
            if "functions" in info and name in info["functions"]
        }

        if name in _registered_algorithms:
            raise KeyError(
                f"Algorithm already exists in dispatch registry: {name}"
            ) from None
        # Use the magic of `argmap` to turn `self` into a function. This does result
        # in small additional overhead compared to calling `_dispatchable` directly,
        # but `argmap` has the magical property that it can stack with other `argmap`
        # decorators "for free". Being a function is better for REPRs and type-checkers.
        self = argmap(_do_nothing)(self)
        _registered_algorithms[name] = self
        return self

    @property
    def __doc__(self):
        if (rv := self._cached_doc) is not None:
            return rv
        rv = self._cached_doc = self._make_doc()
        return rv

    @__doc__.setter
    def __doc__(self, val):
        self._orig_doc = val
        self._cached_doc = None

    @property
    def __signature__(self):
        if self._sig is None:
            sig = inspect.signature(self.orig_func)
            # `backend` is now a reserved argument used by dispatching.
            # assert "backend" not in sig.parameters
            if not any(
                p.kind == inspect.Parameter.VAR_KEYWORD for p in sig.parameters.values()
            ):
                sig = sig.replace(
                    parameters=[
                        *sig.parameters.values(),
                        inspect.Parameter(
                            "backend", inspect.Parameter.KEYWORD_ONLY, default=None
                        ),
                        inspect.Parameter(
                            "backend_kwargs", inspect.Parameter.VAR_KEYWORD
                        ),
                    ]
                )
            else:
                *parameters, var_keyword = sig.parameters.values()
                sig = sig.replace(
                    parameters=[
                        *parameters,
                        inspect.Parameter(
                            "backend", inspect.Parameter.KEYWORD_ONLY, default=None
                        ),
                        var_keyword,
                    ]
                )
            self._sig = sig
        return self._sig

    def __call__(self, /, *args, backend=None, **kwargs):
        if not backends:
            # Fast path if no backends are installed
            return self.orig_func(*args, **kwargs)

        # Use `backend_name` in this function instead of `backend`
        backend_name = backend
        if backend_name is not None and backend_name not in backends:
            raise ImportError(f"Unable to load backend: {backend_name}")

        graphs_resolved = {}
        for gname, pos in self.graphs.items():
            if pos < len(args):
                if gname in kwargs:
                    raise TypeError(f"{self.name}() got multiple values for {gname!r}")
                val = args[pos]
            elif gname in kwargs:
                val = kwargs[gname]
            elif gname not in self.optional_graphs:
                raise TypeError(
                    f"{self.name}() missing required graph argument: {gname}"
                )
            else:
                continue
            if val is None:
                if gname not in self.optional_graphs:
                    raise TypeError(
                        f"{self.name}() required graph argument {gname!r} is None; must be a graph"
                    )
            else:
                graphs_resolved[gname] = val

        # Alternative to the above that does not check duplicated args or missing required graphs.
        # graphs_resolved = {
        #     val
        #     for gname, pos in self.graphs.items()
        #     if (val := args[pos] if pos < len(args) else kwargs.get(gname)) is not None
        # }

        # Check if any graph comes from a backend
        if self.list_graphs:
            # Make sure we don't lose values by consuming an iterator
            args = list(args)
            for gname in self.list_graphs & graphs_resolved.keys():
                val = list(graphs_resolved[gname])
                graphs_resolved[gname] = val
                if gname in kwargs:
                    kwargs[gname] = val
                else:
                    args[self.graphs[gname]] = val

            has_backends = any(
                hasattr(g, "__networkx_backend__")
                if gname not in self.list_graphs
                else any(hasattr(g2, "__networkx_backend__") for g2 in g)
                for gname, g in graphs_resolved.items()
            )
            if has_backends:
                graph_backend_names = {
                    getattr(g, "__networkx_backend__", "networkx")
                    for gname, g in graphs_resolved.items()
                    if gname not in self.list_graphs
                }
                for gname in self.list_graphs & graphs_resolved.keys():
                    graph_backend_names.update(
                        getattr(g, "__networkx_backend__", "networkx")
                        for g in graphs_resolved[gname]
                    )
        else:
            has_backends = any(
                hasattr(g, "__networkx_backend__") for g in graphs_resolved.values()
            )
            if has_backends:
                graph_backend_names = {
                    getattr(g, "__networkx_backend__", "networkx")
                    for g in graphs_resolved.values()
                }

        if self._is_testing and self._automatic_backends and backend_name is None:
            # Special path if we are running networkx tests with a backend.
            # This even runs for (and handles) functions that mutate input graphs.
            return self._convert_and_call_for_tests(
                self._automatic_backends[0],
                args,
                kwargs,
                fallback_to_nx=self._fallback_to_nx,
            )

        if has_backends:
            # Dispatchable graphs found! Dispatch to backend function.
            # We don't handle calls with different backend graphs yet,
            # but we may be able to convert additional networkx graphs.
            backend_names = graph_backend_names - {"networkx"}
            if len(backend_names) != 1:
                # Future work: convert between backends and run if multiple backends found
                raise TypeError(
                    f"{self.name}() graphs must all be from the same backend, found {backend_names}"
                )
            [graph_backend_name] = backend_names
            if backend_name is not None and backend_name != graph_backend_name:
                # Future work: convert between backends to `backend_name` backend
                raise TypeError(
                    f"{self.name}() is unable to convert graph from backend {graph_backend_name!r} "
                    f"to the specified backend {backend_name!r}."
                )
            if graph_backend_name not in backends:
                raise ImportError(f"Unable to load backend: {graph_backend_name}")
            if (
                "networkx" in graph_backend_names
                and graph_backend_name not in self._automatic_backends
            ):
                # Not configured to convert networkx graphs to this backend
                raise TypeError(
                    f"Unable to convert inputs and run {self.name}. "
                    f"{self.name}() has networkx and {graph_backend_name} graphs, but NetworkX is not "
                    f"configured to automatically convert graphs from networkx to {graph_backend_name}."
                )
            backend = _load_backend(graph_backend_name)
            if hasattr(backend, self.name):
                if "networkx" in graph_backend_names:
                    # We need to convert networkx graphs to backend graphs.
                    # There is currently no need to check `self.mutates_input` here.
                    return self._convert_and_call(
                        graph_backend_name,
                        args,
                        kwargs,
                        fallback_to_nx=self._fallback_to_nx,
                    )
                # All graphs are backend graphs--no need to convert!
                return getattr(backend, self.name)(*args, **kwargs)
            # Future work: try to convert and run with other backends in self._automatic_backends
            raise NetworkXNotImplemented(
                f"'{self.name}' not implemented by {graph_backend_name}"
            )

        # If backend was explicitly given by the user, so we need to use it no matter what
        if backend_name is not None:
            return self._convert_and_call(
                backend_name, args, kwargs, fallback_to_nx=False
            )

        # Only networkx graphs; try to convert and run with a backend with automatic
        # conversion, but don't do this by default for graph generators or loaders,
        # or if the functions mutates an input graph or returns a graph.
        if (
            not self._returns_graph
            and (
                not self.mutates_input
                or isinstance(self.mutates_input, dict)
                # If `mutates_input` begins with "not ", then assume the argument is boolean,
                # otherwise treat it as a node or edge attribute if it's not None.
                and any(
                    not (
                        args[arg_pos]
                        if len(args) > arg_pos
                        else kwargs.get(arg_name[4:], True)
                    )
                    if arg_name.startswith("not ")
                    else (
                        args[arg_pos] if len(args) > arg_pos else kwargs.get(arg_name)
                    )
                    is not None
                    for arg_name, arg_pos in self.mutates_input.items()
                )
            )
        ):
            # Should we warn or log if we don't convert b/c the input will be mutated?
            for backend_name in self._automatic_backends:
                if self._can_backend_run(backend_name, *args, **kwargs):
                    return self._convert_and_call(
                        backend_name,
                        args,
                        kwargs,
                        fallback_to_nx=self._fallback_to_nx,
                    )
        # Default: run with networkx on networkx inputs
        return self.orig_func(*args, **kwargs)

    def _can_backend_run(self, backend_name, /, *args, **kwargs):
        """Can the specified backend run this algorithms with these arguments?"""
        backend = _load_backend(backend_name)
        return hasattr(backend, self.name) and (
            not hasattr(backend, "can_run") or backend.can_run(self.name, args, kwargs)
        )

    def _convert_arguments(self, backend_name, args, kwargs):
        """Convert graph arguments to the specified backend.

        Returns
        -------
        args tuple and kwargs dict
        """
        bound = self.__signature__.bind(*args, **kwargs)
        bound.apply_defaults()
        if not self.graphs:
            bound_kwargs = bound.kwargs
            del bound_kwargs["backend"]
            return bound.args, bound_kwargs
        # Convert graphs into backend graph-like object
        # Include the edge and/or node labels if provided to the algorithm
        preserve_edge_attrs = self.preserve_edge_attrs
        edge_attrs = self.edge_attrs
        if preserve_edge_attrs is False:
            # e.g. `preserve_edge_attrs=False`
            pass
        elif preserve_edge_attrs is True:
            # e.g. `preserve_edge_attrs=True`
            edge_attrs = None
        elif isinstance(preserve_edge_attrs, str):
            if bound.arguments[preserve_edge_attrs] is True or callable(
                bound.arguments[preserve_edge_attrs]
            ):
                # e.g. `preserve_edge_attrs="attr"` and `func(attr=True)`
                # e.g. `preserve_edge_attrs="attr"` and `func(attr=myfunc)`
                preserve_edge_attrs = True
                edge_attrs = None
            elif bound.arguments[preserve_edge_attrs] is False and (
                isinstance(edge_attrs, str)
                and edge_attrs == preserve_edge_attrs
                or isinstance(edge_attrs, dict)
                and preserve_edge_attrs in edge_attrs
            ):
                # e.g. `preserve_edge_attrs="attr"` and `func(attr=False)`
                # Treat `False` argument as meaning "preserve_edge_data=False"
                # and not `False` as the edge attribute to use.
                preserve_edge_attrs = False
                edge_attrs = None
            else:
                # e.g. `preserve_edge_attrs="attr"` and `func(attr="weight")`
                preserve_edge_attrs = False
        # Else: e.g. `preserve_edge_attrs={"G": {"weight": 1}}`

        if edge_attrs is None:
            # May have been set to None above b/c all attributes are preserved
            pass
        elif isinstance(edge_attrs, str):
            if edge_attrs[0] == "[":
                # e.g. `edge_attrs="[edge_attributes]"` (argument of list of attributes)
                # e.g. `func(edge_attributes=["foo", "bar"])`
                edge_attrs = {
                    edge_attr: 1 for edge_attr in bound.arguments[edge_attrs[1:-1]]
                }
            elif callable(bound.arguments[edge_attrs]):
                # e.g. `edge_attrs="weight"` and `func(weight=myfunc)`
                preserve_edge_attrs = True
                edge_attrs = None
            elif bound.arguments[edge_attrs] is not None:
                # e.g. `edge_attrs="weight"` and `func(weight="foo")` (default of 1)
                edge_attrs = {bound.arguments[edge_attrs]: 1}
            elif self.name == "to_numpy_array" and hasattr(
                bound.arguments["dtype"], "names"
            ):
                # Custom handling: attributes may be obtained from `dtype`
                edge_attrs = {
                    edge_attr: 1 for edge_attr in bound.arguments["dtype"].names
                }
            else:
                # e.g. `edge_attrs="weight"` and `func(weight=None)`
                edge_attrs = None
        else:
            # e.g. `edge_attrs={"attr": "default"}` and `func(attr="foo", default=7)`
            # e.g. `edge_attrs={"attr": 0}` and `func(attr="foo")`
            edge_attrs = {
                edge_attr: bound.arguments.get(val, 1) if isinstance(val, str) else val
                for key, val in edge_attrs.items()
                if (edge_attr := bound.arguments[key]) is not None
            }

        preserve_node_attrs = self.preserve_node_attrs
        node_attrs = self.node_attrs
        if preserve_node_attrs is False:
            # e.g. `preserve_node_attrs=False`
            pass
        elif preserve_node_attrs is True:
            # e.g. `preserve_node_attrs=True`
            node_attrs = None
        elif isinstance(preserve_node_attrs, str):
            if bound.arguments[preserve_node_attrs] is True or callable(
                bound.arguments[preserve_node_attrs]
            ):
                # e.g. `preserve_node_attrs="attr"` and `func(attr=True)`
                # e.g. `preserve_node_attrs="attr"` and `func(attr=myfunc)`
                preserve_node_attrs = True
                node_attrs = None
            elif bound.arguments[preserve_node_attrs] is False and (
                isinstance(node_attrs, str)
                and node_attrs == preserve_node_attrs
                or isinstance(node_attrs, dict)
                and preserve_node_attrs in node_attrs
            ):
                # e.g. `preserve_node_attrs="attr"` and `func(attr=False)`
                # Treat `False` argument as meaning "preserve_node_data=False"
                # and not `False` as the node attribute to use. Is this used?
                preserve_node_attrs = False
                node_attrs = None
            else:
                # e.g. `preserve_node_attrs="attr"` and `func(attr="weight")`
                preserve_node_attrs = False
        # Else: e.g. `preserve_node_attrs={"G": {"pos": None}}`

        if node_attrs is None:
            # May have been set to None above b/c all attributes are preserved
            pass
        elif isinstance(node_attrs, str):
            if node_attrs[0] == "[":
                # e.g. `node_attrs="[node_attributes]"` (argument of list of attributes)
                # e.g. `func(node_attributes=["foo", "bar"])`
                node_attrs = {
                    node_attr: None for node_attr in bound.arguments[node_attrs[1:-1]]
                }
            elif callable(bound.arguments[node_attrs]):
                # e.g. `node_attrs="weight"` and `func(weight=myfunc)`
                preserve_node_attrs = True
                node_attrs = None
            elif bound.arguments[node_attrs] is not None:
                # e.g. `node_attrs="weight"` and `func(weight="foo")`
                node_attrs = {bound.arguments[node_attrs]: None}
            else:
                # e.g. `node_attrs="weight"` and `func(weight=None)`
                node_attrs = None
        else:
            # e.g. `node_attrs={"attr": "default"}` and `func(attr="foo", default=7)`
            # e.g. `node_attrs={"attr": 0}` and `func(attr="foo")`
            node_attrs = {
                node_attr: bound.arguments.get(val) if isinstance(val, str) else val
                for key, val in node_attrs.items()
                if (node_attr := bound.arguments[key]) is not None
            }

        preserve_graph_attrs = self.preserve_graph_attrs

        # It should be safe to assume that we either have networkx graphs or backend graphs.
        # Future work: allow conversions between backends.
        backend = _load_backend(backend_name)
        for gname in self.graphs:
            if gname in self.list_graphs:
                bound.arguments[gname] = [
                    backend.convert_from_nx(
                        g,
                        edge_attrs=edge_attrs,
                        node_attrs=node_attrs,
                        preserve_edge_attrs=preserve_edge_attrs,
                        preserve_node_attrs=preserve_node_attrs,
                        preserve_graph_attrs=preserve_graph_attrs,
                        name=self.name,
                        graph_name=gname,
                    )
                    if getattr(g, "__networkx_backend__", "networkx") == "networkx"
                    else g
                    for g in bound.arguments[gname]
                ]
            else:
                graph = bound.arguments[gname]
                if graph is None:
                    if gname in self.optional_graphs:
                        continue
                    raise TypeError(
                        f"Missing required graph argument `{gname}` in {self.name} function"
                    )
                if isinstance(preserve_edge_attrs, dict):
                    preserve_edges = False
                    edges = preserve_edge_attrs.get(gname, edge_attrs)
                else:
                    preserve_edges = preserve_edge_attrs
                    edges = edge_attrs
                if isinstance(preserve_node_attrs, dict):
                    preserve_nodes = False
                    nodes = preserve_node_attrs.get(gname, node_attrs)
                else:
                    preserve_nodes = preserve_node_attrs
                    nodes = node_attrs
                if isinstance(preserve_graph_attrs, set):
                    preserve_graph = gname in preserve_graph_attrs
                else:
                    preserve_graph = preserve_graph_attrs
                if getattr(graph, "__networkx_backend__", "networkx") == "networkx":
                    bound.arguments[gname] = backend.convert_from_nx(
                        graph,
                        edge_attrs=edges,
                        node_attrs=nodes,
                        preserve_edge_attrs=preserve_edges,
                        preserve_node_attrs=preserve_nodes,
                        preserve_graph_attrs=preserve_graph,
                        name=self.name,
                        graph_name=gname,
                    )
        bound_kwargs = bound.kwargs
        del bound_kwargs["backend"]
        return bound.args, bound_kwargs

    def _convert_and_call(self, backend_name, args, kwargs, *, fallback_to_nx=False):
        """Call this dispatchable function with a backend, converting graphs if necessary."""
        backend = _load_backend(backend_name)
        if not self._can_backend_run(backend_name, *args, **kwargs):
            if fallback_to_nx:
                return self.orig_func(*args, **kwargs)
            msg = f"'{self.name}' not implemented by {backend_name}"
            if hasattr(backend, self.name):
                msg += " with the given arguments"
            raise RuntimeError(msg)

        try:
            converted_args, converted_kwargs = self._convert_arguments(
                backend_name, args, kwargs
            )
            result = getattr(backend, self.name)(*converted_args, **converted_kwargs)
        except (NotImplementedError, NetworkXNotImplemented) as exc:
            if fallback_to_nx:
                return self.orig_func(*args, **kwargs)
            raise

        return result

    def _convert_and_call_for_tests(
        self, backend_name, args, kwargs, *, fallback_to_nx=False
    ):
        """Call this dispatchable function with a backend; for use with testing."""
        backend = _load_backend(backend_name)
        if not self._can_backend_run(backend_name, *args, **kwargs):
            if fallback_to_nx or not self.graphs:
                return self.orig_func(*args, **kwargs)

            import pytest

            msg = f"'{self.name}' not implemented by {backend_name}"
            if hasattr(backend, self.name):
                msg += " with the given arguments"
            pytest.xfail(msg)

        import re
        from collections.abc import Iterator
        from copy import copy
        from io import BufferedReader, BytesIO
        from itertools import tee
        from random import Random

        from numpy.random import Generator, RandomState

        # We sometimes compare the backend result to the original result,
        # so we need two sets of arguments. We tee iterators and copy
        # random state so that they may be used twice.
        if not args:
            args1 = args2 = args
        else:
            args1, args2 = zip(
                *(
                    (arg, copy(arg))
                    if isinstance(arg, BytesIO | Random | Generator | RandomState)
                    else tee(arg)
                    if isinstance(arg, Iterator) and not isinstance(arg, BufferedReader)
                    else (arg, arg)
                    for arg in args
                )
            )
        if not kwargs:
            kwargs1 = kwargs2 = kwargs
        else:
            kwargs1, kwargs2 = zip(
                *(
                    ((k, v), (k, copy(v)))
                    if isinstance(v, BytesIO | Random | Generator | RandomState)
                    else ((k, (teed := tee(v))[0]), (k, teed[1]))
                    if isinstance(v, Iterator) and not isinstance(v, BufferedReader)
                    else ((k, v), (k, v))
                    for k, v in kwargs.items()
                )
            )
            kwargs1 = dict(kwargs1)
            kwargs2 = dict(kwargs2)
        try:
            converted_args, converted_kwargs = self._convert_arguments(
                backend_name, args1, kwargs1
            )
            result = getattr(backend, self.name)(*converted_args, **converted_kwargs)
        except (NotImplementedError, NetworkXNotImplemented) as exc:
            if fallback_to_nx:
                return self.orig_func(*args2, **kwargs2)
            import pytest

            pytest.xfail(
                exc.args[0] if exc.args else f"{self.name} raised {type(exc).__name__}"
            )
<<<<<<< HEAD
        if self.__doc__ and backend_name == "nx-loopback":
            # Checks below will test whether these `should_be_*` sets are correct
            should_be_returns = set()
            should_be_yields_has_returns = {
                # Generator functions
                "all_node_cuts",
                "all_pairs_all_shortest_paths",
                "all_pairs_bellman_ford_path",
                "all_pairs_bellman_ford_path_length",
                "all_pairs_dijkstra_path",
                "all_pairs_dijkstra_path_length",
                "all_pairs_shortest_path",
                "all_pairs_shortest_path_length",
                "all_simple_edge_paths",
                "all_simple_paths",
                "all_triads",
                "asyn_lpa_communities",
                "attracting_components",
                "bfs_predecessors",
                "bfs_successors",
                "biconnected_component_edges",
                "biconnected_components",
                "bridge_components",
                "compute_v_structures",
                "connected_components",
                "dfs_labeled_edges",
                "edge_disjoint_paths",
                "enumerate_all_cliques",
                "eulerian_circuit",
                "fast_label_propagation_communities",
                "find_cliques",
                "generate_random_paths",
                "girvan_newman",
                "k_clique_communities",
                "kosaraju_strongly_connected_components",
                "node_attribute_xy",
                "node_degree_xy",
                "node_disjoint_paths",
                "optimize_edit_paths",
                "optimize_graph_edit_distance",
                "shortest_simple_paths",
                "single_source_all_shortest_paths",
                "strongly_connected_components",
                "strongly_connected_components_recursive",
                "tree_all_pairs_lowest_common_ancestor",
                "weakly_connected_components",
                # Returns generators
                "adamic_adar_index",
                "all_shortest_paths",
                "cn_soundarajan_hopcroft",
                "common_neighbor_centrality",
                "dfs_postorder_nodes",
                "dfs_preorder_nodes",
                "edge_boundary",
                "isolates",
                "jaccard_coefficient",
                "k_edge_components",
                "k_edge_subgraphs",
                "maximum_spanning_edges",
                "minimum_spanning_edges",
                "preferential_attachment",
                "ra_index_soundarajan_hopcroft",
                "resource_allocation_index",
                # "shortest_path",  # ignore
                # "shortest_path_length",  # ignore
                "within_inter_cluster",
                # Returns iterators
                "all_triplets",
                "asyn_fluidc",
                # Returns generators and iterators
                "find_cliques_recursive",
            }
            should_be_yields_no_returns = {
                # Generator functions
                "boruvka_mst_edges",
                "prim_mst_edges",
                "strategy_connected_sequential",
                "strategy_independent_set",
                "strategy_saturation_largest_first",
                # Returns generators
                "strategy_connected_sequential_bfs",
                "strategy_connected_sequential_dfs",
                # Returns iterators
                "root_to_leaf_paths",
            }
            ignore = {
                # Returns iterator and non-iterator values
                "shortest_path_length",
                "shortest_path",
            }
            has_returns = bool(re.findall(r"\n *Returns\n *-------\n", self.__doc__))
            has_yields = bool(re.findall(r"\n *Yields\n *------\n", self.__doc__))
            if has_returns and has_yields:
                raise RuntimeError(
                    f"{self.name} should not use both Yields and Returns in docstring"
                )
            if self.name in ignore:
                pass
            elif isinstance(result, Iterator):
                if has_returns and self.name not in should_be_yields_has_returns:
                    raise RuntimeError(f"{self.name} should use Yields, not Returns")
                if has_yields and self.name in should_be_yields_has_returns:
                    raise RuntimeError(
                        f"{self.name} correctly uses Yields, so it should be "
                        "removed from `should_be_yields_has_returns` set"
                    )
                if has_yields and self.name in should_be_yields_no_returns:
                    raise RuntimeError(
                        f"{self.name} correctly uses Yields, so it should be "
                        "removed from `should_be_yields_no_returns` set"
                    )
                if (
                    not has_yields
                    and self.name not in should_be_yields_has_returns
                    and self.name not in should_be_yields_no_returns
                ):
                    raise RuntimeError(f"{self.name} is missing Yields")
                if self.name in should_be_returns:
                    raise RuntimeError(
                        f"{self.name} does not belong in `should_be_returns`!"
                    )
            else:
                if has_yields and self.name not in should_be_returns:
                    raise RuntimeError(f"{self.name} should use Returns, not Yields")
                if has_returns and self.name in should_be_returns:
                    raise RuntimeError(
                        f"{self.name} correctly uses Returns, so it should be "
                        "removed from `should_be_returns` set"
                    )
                if self.name in should_be_yields_has_returns:
                    raise RuntimeError(
                        f"{self.name} does not belong in `should_be_yields_has_returns`!"
                    )
                if self.name in should_be_yields_no_returns:
                    raise RuntimeError(
                        f"{self.name} does not belong in `should_be_yields_no_returns`!"
                    )
=======
        # Verify that `self._returns_graph` is correct. This compares the return type
        # to the type expected from `self._returns_graph`. This handles tuple and list
        # return types, but *does not* catch functions that yield graphs.
        if (
            self._returns_graph
            != (
                isinstance(result, nx.Graph)
                or hasattr(result, "__networkx_backend__")
                or isinstance(result, tuple | list)
                and any(
                    isinstance(x, nx.Graph) or hasattr(x, "__networkx_backend__")
                    for x in result
                )
            )
            and not (
                # May return Graph or None
                self.name in {"check_planarity", "check_planarity_recursive"}
                and any(x is None for x in result)
            )
            and not (
                # May return Graph or dict
                self.name in {"held_karp_ascent"}
                and any(isinstance(x, dict) for x in result)
            )
            and self.name
            not in {
                # yields graphs
                "all_triads",
                "general_k_edge_subgraphs",
                # yields graphs or arrays
                "nonisomorphic_trees",
            }
        ):
            raise RuntimeError(f"`returns_graph` is incorrect for {self.name}")
>>>>>>> 051ffc1f

        if self.name in {
            "edmonds_karp_core",
            "barycenter",
            "contracted_edge",
            "contracted_nodes",
            "stochastic_graph",
            "relabel_nodes",
        }:
            # Special-case algorithms that mutate input graphs
            bound = self.__signature__.bind(*converted_args, **converted_kwargs)
            bound.apply_defaults()
            bound2 = self.__signature__.bind(*args2, **kwargs2)
            bound2.apply_defaults()
            if self.name == "edmonds_karp_core":
                R1 = backend.convert_to_nx(bound.arguments["R"])
                R2 = bound2.arguments["R"]
                for k, v in R1.edges.items():
                    R2.edges[k]["flow"] = v["flow"]
            elif self.name == "barycenter" and bound.arguments["attr"] is not None:
                G1 = backend.convert_to_nx(bound.arguments["G"])
                G2 = bound2.arguments["G"]
                attr = bound.arguments["attr"]
                for k, v in G1.nodes.items():
                    G2.nodes[k][attr] = v[attr]
            elif (
                self.name in {"contracted_nodes", "contracted_edge"}
                and not bound.arguments["copy"]
            ):
                # Edges and nodes changed; node "contraction" and edge "weight" attrs
                G1 = backend.convert_to_nx(bound.arguments["G"])
                G2 = bound2.arguments["G"]
                G2.__dict__.update(G1.__dict__)
            elif self.name == "stochastic_graph" and not bound.arguments["copy"]:
                G1 = backend.convert_to_nx(bound.arguments["G"])
                G2 = bound2.arguments["G"]
                for k, v in G1.edges.items():
                    G2.edges[k]["weight"] = v["weight"]
            elif self.name == "relabel_nodes" and not bound.arguments["copy"]:
                G1 = backend.convert_to_nx(bound.arguments["G"])
                G2 = bound2.arguments["G"]
                if G1 is G2:
                    return G2
                G2._node.clear()
                G2._node.update(G1._node)
                G2._adj.clear()
                G2._adj.update(G1._adj)
                if hasattr(G1, "_pred") and hasattr(G2, "_pred"):
                    G2._pred.clear()
                    G2._pred.update(G1._pred)
                if hasattr(G1, "_succ") and hasattr(G2, "_succ"):
                    G2._succ.clear()
                    G2._succ.update(G1._succ)
                return G2
            return backend.convert_to_nx(result)

        converted_result = backend.convert_to_nx(result)
        if isinstance(converted_result, nx.Graph) and self.name not in {
            "boykov_kolmogorov",
            "preflow_push",
            "quotient_graph",
            "shortest_augmenting_path",
            "spectral_graph_forge",
            # We don't handle tempfile.NamedTemporaryFile arguments
            "read_gml",
            "read_graph6",
            "read_sparse6",
            # We don't handle io.BufferedReader arguments
            "bipartite_read_edgelist",
            "read_adjlist",
            "read_edgelist",
            "read_graphml",
            "read_multiline_adjlist",
            "read_pajek",
            # graph comparison fails b/c of nan values
            "read_gexf",
        }:
            # For graph return types (e.g. generators), we compare that results are
            # the same between the backend and networkx, then return the original
            # networkx result so the iteration order will be consistent in tests.
            G = self.orig_func(*args2, **kwargs2)
            if not nx.utils.graphs_equal(G, converted_result):
                assert G.number_of_nodes() == converted_result.number_of_nodes()
                assert G.number_of_edges() == converted_result.number_of_edges()
                assert G.graph == converted_result.graph
                assert G.nodes == converted_result.nodes
                assert G.adj == converted_result.adj
                assert type(G) is type(converted_result)
                raise AssertionError("Graphs are not equal")
            return G
        return converted_result

    def _make_doc(self):
        if not self.backends:
            return self._orig_doc
        lines = [
            "Backends",
            "--------",
        ]
        for backend in sorted(self.backends):
            info = backend_info[backend]
            if "short_summary" in info:
                lines.append(f"{backend} : {info['short_summary']}")
            else:
                lines.append(backend)
            if "functions" not in info or self.name not in info["functions"]:
                lines.append("")
                continue

            func_info = info["functions"][self.name]

            # Renaming extra_docstring to additional_docs
            if func_docs := (
                func_info.get("additional_docs") or func_info.get("extra_docstring")
            ):
                lines.extend(
                    f"  {line}" if line else line for line in func_docs.split("\n")
                )
                add_gap = True
            else:
                add_gap = False

            # Renaming extra_parameters to additional_parameters
            if extra_parameters := (
                func_info.get("extra_parameters")
                or func_info.get("additional_parameters")
            ):
                if add_gap:
                    lines.append("")
                lines.append("  Additional parameters:")
                for param in sorted(extra_parameters):
                    lines.append(f"    {param}")
                    if desc := extra_parameters[param]:
                        lines.append(f"      {desc}")
                    lines.append("")
            else:
                lines.append("")

            if func_url := func_info.get("url"):
                lines.append(f"[`Source <{func_url}>`_]")
                lines.append("")

        lines.pop()  # Remove last empty line
        to_add = "\n    ".join(lines)
        return f"{self._orig_doc.rstrip()}\n\n    {to_add}"

    def __reduce__(self):
        """Allow this object to be serialized with pickle.

        This uses the global registry `_registered_algorithms` to deserialize.
        """
        return _restore_dispatchable, (self.name,)


def _restore_dispatchable(name):
    return _registered_algorithms[name]


if os.environ.get("_NETWORKX_BUILDING_DOCS_"):
    # When building docs with Sphinx, use the original function with the
    # dispatched __doc__, b/c Sphinx renders normal Python functions better.
    # This doesn't show e.g. `*, backend=None, **backend_kwargs` in the
    # signatures, which is probably okay. It does allow the docstring to be
    # updated based on the installed backends.
    _orig_dispatchable = _dispatchable

    def _dispatchable(func=None, **kwargs):  # type: ignore[no-redef]
        if func is None:
            return partial(_dispatchable, **kwargs)
        dispatched_func = _orig_dispatchable(func, **kwargs)
        func.__doc__ = dispatched_func.__doc__
        return func

    _dispatchable.__doc__ = _orig_dispatchable.__new__.__doc__  # type: ignore[method-assign,assignment]
    _sig = inspect.signature(_orig_dispatchable.__new__)
    _dispatchable.__signature__ = _sig.replace(  # type: ignore[method-assign,assignment]
        parameters=[v for k, v in _sig.parameters.items() if k != "cls"]
    )<|MERGE_RESOLUTION|>--- conflicted
+++ resolved
@@ -917,7 +917,7 @@
             pytest.xfail(
                 exc.args[0] if exc.args else f"{self.name} raised {type(exc).__name__}"
             )
-<<<<<<< HEAD
+
         if self.__doc__ and backend_name == "nx-loopback":
             # Checks below will test whether these `should_be_*` sets are correct
             should_be_returns = set()
@@ -1055,7 +1055,7 @@
                     raise RuntimeError(
                         f"{self.name} does not belong in `should_be_yields_no_returns`!"
                     )
-=======
+
         # Verify that `self._returns_graph` is correct. This compares the return type
         # to the type expected from `self._returns_graph`. This handles tuple and list
         # return types, but *does not* catch functions that yield graphs.
@@ -1090,7 +1090,6 @@
             }
         ):
             raise RuntimeError(f"`returns_graph` is incorrect for {self.name}")
->>>>>>> 051ffc1f
 
         if self.name in {
             "edmonds_karp_core",
