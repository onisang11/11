"""
Code to support various backends in a plugin dispatch architecture.

Create a Dispatcher
-------------------

To be a valid backend, a package must register an entry_point
of `networkx.backends` with a key pointing to the handler.

For example::

    entry_points={'networkx.backends': 'sparse = networkx_backend_sparse'}

The backend must create a Graph-like object which contains an attribute
``__networkx_backend__`` with a value of the entry point name.

Continuing the example above::

    class WrappedSparse:
        __networkx_backend__ = "sparse"
        ...

When a dispatchable NetworkX algorithm encounters a Graph-like object
with a ``__networkx_backend__`` attribute, it will look for the associated
dispatch object in the entry_points, load it, and dispatch the work to it.


Testing
-------
To assist in validating the backend algorithm implementations, if an
environment variable ``NETWORKX_TEST_BACKEND`` is set to a registered
backend key, the dispatch machinery will automatically convert regular
networkx Graphs and DiGraphs to the backend equivalent by calling
``<backend dispatcher>.convert_from_nx(G, edge_attrs=edge_attrs, name=name)``.
Set ``NETWORKX_FALLBACK_TO_NX`` environment variable to have tests
use networkx graphs for algorithms not implemented by the backend.

The arguments to ``convert_from_nx`` are:

- ``G`` : networkx Graph
- ``edge_attrs`` : dict, optional
    Dict that maps edge attributes to default values if missing in ``G``.
    If None, then no edge attributes will be converted and default may be 1.
- ``node_attrs``: dict, optional
    Dict that maps node attribute to default values if missing in ``G``.
    If None, then no node attributes will be converted.
- ``preserve_edge_attrs`` : bool
    Whether to preserve all edge attributes.
- ``preserve_node_attrs`` : bool
    Whether to preserve all node attributes.
- ``preserve_graph_attrs`` : bool
    Whether to preserve all graph attributes.
- ``preserve_all_attrs`` : bool
    Whether to preserve all graph, node, and edge attributes.
- ``name`` : str
    The name of the algorithm.
- ``graph_name`` : str
    The name of the graph argument being converted.

The converted object is then passed to the backend implementation of
the algorithm. The result is then passed to
``<backend dispatcher>.convert_to_nx(result, name=name)`` to convert back
to a form expected by the NetworkX tests.

By defining ``convert_from_nx`` and ``convert_to_nx`` methods and setting
the environment variable, NetworkX will automatically route tests on
dispatchable algorithms to the backend, allowing the full networkx test
suite to be run against the backend implementation.

Example pytest invocation::

    NETWORKX_TEST_BACKEND=sparse pytest --pyargs networkx

Dispatchable algorithms which are not implemented by the backend
will cause a ``pytest.xfail()``, giving some indication that not all
tests are working, while avoiding causing an explicit failure.

If a backend only partially implements some algorithms, it can define
a ``can_run(name, args, kwargs)`` function that returns True or False
indicating whether it can run the algorithm with the given arguments.

A special ``on_start_tests(items)`` function may be defined by the backend.
It will be called with the list of NetworkX tests discovered. Each item
is a test object that can be marked as xfail if the backend does not support
the test using `item.add_marker(pytest.mark.xfail(reason=...))`.
"""
import inspect
import os
import warnings
from functools import partial
from importlib.metadata import entry_points

import networkx as nx

from ..exception import NetworkXNotImplemented
from .decorators import argmap

__all__ = ["_dispatchable"]


def _do_nothing():
    """This does nothing at all, yet it helps turn `_dispatchable` into functions."""


def _get_backends(group, *, load_and_call=False):
    items = entry_points(group=group)
    rv = {}
    for ep in items:
        if ep.name in rv:
            warnings.warn(
                f"networkx backend defined more than once: {ep.name}",
                RuntimeWarning,
                stacklevel=2,
            )
        elif load_and_call:
            try:
                rv[ep.name] = ep.load()()
            except Exception as exc:
                warnings.warn(
                    f"Error encountered when loading info for backend {ep.name}: {exc}",
                    RuntimeWarning,
                    stacklevel=2,
                )
        else:
            rv[ep.name] = ep
    # nx_loopback backend is only available when testing (added in conftest.py)
    rv.pop("nx_loopback", None)
    return rv


backends = _get_backends("networkx.backends")
backend_info = _get_backends("networkx.backend_info", load_and_call=True)

# Load and cache backends on-demand
_loaded_backends = {}  # type: ignore[var-annotated]


def _load_backend(backend_name):
    if backend_name in _loaded_backends:
        return _loaded_backends[backend_name]
    rv = _loaded_backends[backend_name] = backends[backend_name].load()
    return rv


_registered_algorithms = {}


class _dispatchable:
    # Allow any of the following decorator forms:
    #  - @_dispatchable
    #  - @_dispatchable()
    #  - @_dispatchable(name="override_name")
    #  - @_dispatchable(graphs="graph")
    #  - @_dispatchable(edge_attrs="weight")
    #  - @_dispatchable(graphs={"G": 0, "H": 1}, edge_attrs={"weight": "default"})

    # These class attributes are currently used to allow backends to run networkx tests.
    # For example: `PYTHONPATH=. pytest --backend graphblas --fallback-to-nx`
    # Future work: add configuration to control these
    _is_testing = False
    _fallback_to_nx = (
        os.environ.get("NETWORKX_FALLBACK_TO_NX", "true").strip().lower() == "true"
    )
    _automatic_backends = [
        x.strip()
        for x in os.environ.get("NETWORKX_AUTOMATIC_BACKENDS", "").split(",")
        if x.strip()
    ]

    def __new__(
        cls,
        func=None,
        *,
        name=None,
        graphs="G",
        edge_attrs=None,
        node_attrs=None,
        preserve_edge_attrs=False,
        preserve_node_attrs=False,
        preserve_graph_attrs=False,
        preserve_all_attrs=False,
        mutates_input=False,
        returns_graph=False,
    ):
        """Dispatches to a backend algorithm based on input graph types.

        Parameters
        ----------
        func : function

        name : str, optional
            The name of the algorithm to use for dispatching. If not provided,
            the name of ``func`` will be used. ``name`` is useful to avoid name
            conflicts, as all dispatched algorithms live in a single namespace.

        graphs : str or dict or None, default "G"
            If a string, the parameter name of the graph, which must be the first
            argument of the wrapped function. If more than one graph is required
            for the algorithm (or if the graph is not the first argument), provide
            a dict of parameter name to argument position for each graph argument.
            For example, ``@_dispatchable(graphs={"G": 0, "auxiliary?": 4})``
            indicates the 0th parameter ``G`` of the function is a required graph,
            and the 4th parameter ``auxiliary`` is an optional graph.
            To indicate an argument is a list of graphs, do e.g. ``"[graphs]"``.
            Use ``graphs=None`` if *no* arguments are NetworkX graphs such as for
            graph generators, readers, and conversion functions.

        edge_attrs : str or dict, optional
            ``edge_attrs`` holds information about edge attribute arguments
            and default values for those edge attributes.
            If a string, ``edge_attrs`` holds the function argument name that
            indicates a single edge attribute to include in the converted graph.
            The default value for this attribute is 1. To indicate that an argument
            is a list of attributes (all with default value 1), use e.g. ``"[attrs]"``.
            If a dict, ``edge_attrs`` holds a dict keyed by argument names, with
            values that are either the default value or, if a string, the argument
            name that indicates the default value.

        node_attrs : str or dict, optional
            Like ``edge_attrs``, but for node attributes.

        preserve_edge_attrs : bool or str or dict, optional
            For bool, whether to preserve all edge attributes.
            For str, the parameter name that may indicate (with ``True`` or a
            callable argument) whether all edge attributes should be preserved
            when converting.
            For dict of ``{graph_name: {attr: default}}``, indicate pre-determined
            edge attributes (and defaults) to preserve for input graphs.

        preserve_node_attrs : bool or str or dict, optional
            Like ``preserve_edge_attrs``, but for node attributes.

        preserve_graph_attrs : bool or set
            For bool, whether to preserve all graph attributes.
            For set, which input graph arguments to preserve graph attributes.

        preserve_all_attrs : bool
            Whether to preserve all edge, node and graph attributes.
            This overrides all the other preserve_*_attrs.

        mutates_input : bool or dict, default False
            For bool, whether the functions mutates an input graph argument.
            For dict of ``{arg_name: arg_pos}``, arguments that indicates whether an
            input graph will be mutated, and ``arg_name`` may begin with ``"not "``
            to negate the logic (for example, this is used by ``copy=`` arguments).
            By default, dispatching doesn't convert input graphs to a different
            backend for functions that mutate input graphs.

        returns_graph : bool, default False
            Whether the function can return or yield a graph object. By default,
            dispatching doesn't convert input graphs to a different backend for
            functions that return graphs.
        """
        if func is None:
            return partial(
                _dispatchable,
                name=name,
                graphs=graphs,
                edge_attrs=edge_attrs,
                node_attrs=node_attrs,
                preserve_edge_attrs=preserve_edge_attrs,
                preserve_node_attrs=preserve_node_attrs,
                preserve_graph_attrs=preserve_graph_attrs,
                preserve_all_attrs=preserve_all_attrs,
                mutates_input=mutates_input,
                returns_graph=returns_graph,
            )
        if isinstance(func, str):
            raise TypeError("'name' and 'graphs' must be passed by keyword") from None
        # If name not provided, use the name of the function
        if name is None:
            name = func.__name__

        self = object.__new__(cls)

        # standard function-wrapping stuff
        # __annotations__ not used
        self.__name__ = func.__name__
        # self.__doc__ = func.__doc__  # __doc__ handled as cached property
        self.__defaults__ = func.__defaults__
        # We "magically" add `backend=` keyword argument to allow backend to be specified
        if func.__kwdefaults__:
            self.__kwdefaults__ = {**func.__kwdefaults__, "backend": None}
        else:
            self.__kwdefaults__ = {"backend": None}
        self.__module__ = func.__module__
        self.__qualname__ = func.__qualname__
        self.__dict__.update(func.__dict__)
        self.__wrapped__ = func

        # Supplement docstring with backend info; compute and cache when needed
        self._orig_doc = func.__doc__
        self._cached_doc = None

        self.orig_func = func
        self.name = name
        self.edge_attrs = edge_attrs
        self.node_attrs = node_attrs
        self.preserve_edge_attrs = preserve_edge_attrs or preserve_all_attrs
        self.preserve_node_attrs = preserve_node_attrs or preserve_all_attrs
        self.preserve_graph_attrs = preserve_graph_attrs or preserve_all_attrs
        self.mutates_input = mutates_input
        # Keep `returns_graph` private for now, b/c we may extend info on return types
        self._returns_graph = returns_graph

        if edge_attrs is not None and not isinstance(edge_attrs, str | dict):
            raise TypeError(
                f"Bad type for edge_attrs: {type(edge_attrs)}. Expected str or dict."
            ) from None
        if node_attrs is not None and not isinstance(node_attrs, str | dict):
            raise TypeError(
                f"Bad type for node_attrs: {type(node_attrs)}. Expected str or dict."
            ) from None
        if not isinstance(self.preserve_edge_attrs, bool | str | dict):
            raise TypeError(
                f"Bad type for preserve_edge_attrs: {type(self.preserve_edge_attrs)}."
                " Expected bool, str, or dict."
            ) from None
        if not isinstance(self.preserve_node_attrs, bool | str | dict):
            raise TypeError(
                f"Bad type for preserve_node_attrs: {type(self.preserve_node_attrs)}."
                " Expected bool, str, or dict."
            ) from None
        if not isinstance(self.preserve_graph_attrs, bool | set):
            raise TypeError(
                f"Bad type for preserve_graph_attrs: {type(self.preserve_graph_attrs)}."
                " Expected bool or set."
            ) from None
        if not isinstance(self.mutates_input, bool | dict):
            raise TypeError(
                f"Bad type for mutates_input: {type(self.mutates_input)}."
                " Expected bool or dict."
            ) from None
        if not isinstance(self._returns_graph, bool):
            raise TypeError(
                f"Bad type for returns_graph: {type(self._returns_graph)}."
                " Expected bool."
            ) from None

        if isinstance(graphs, str):
            graphs = {graphs: 0}
        elif graphs is None:
            pass
        elif not isinstance(graphs, dict):
            raise TypeError(
                f"Bad type for graphs: {type(graphs)}. Expected str or dict."
            ) from None
        elif len(graphs) == 0:
            raise KeyError("'graphs' must contain at least one variable name") from None

        # This dict comprehension is complicated for better performance; equivalent shown below.
        self.optional_graphs = set()
        self.list_graphs = set()
        if graphs is None:
            self.graphs = {}
        else:
            self.graphs = {
                self.optional_graphs.add(val := k[:-1]) or val
                if (last := k[-1]) == "?"
                else self.list_graphs.add(val := k[1:-1]) or val
                if last == "]"
                else k: v
                for k, v in graphs.items()
            }
        # The above is equivalent to:
        # self.optional_graphs = {k[:-1] for k in graphs if k[-1] == "?"}
        # self.list_graphs = {k[1:-1] for k in graphs if k[-1] == "]"}
        # self.graphs = {k[:-1] if k[-1] == "?" else k: v for k, v in graphs.items()}

        # Compute and cache the signature on-demand
        self._sig = None

        # Which backends implement this function?
        self.backends = {
            backend
            for backend, info in backend_info.items()
            if "functions" in info and name in info["functions"]
        }

        if name in _registered_algorithms:
            raise KeyError(
                f"Algorithm already exists in dispatch registry: {name}"
            ) from None
        # Use the magic of `argmap` to turn `self` into a function. This does result
        # in small additional overhead compared to calling `_dispatchable` directly,
        # but `argmap` has the magical property that it can stack with other `argmap`
        # decorators "for free". Being a function is better for REPRs and type-checkers.
        self = argmap(_do_nothing)(self)
        _registered_algorithms[name] = self
        return self

    @property
    def __doc__(self):
        if (rv := self._cached_doc) is not None:
            return rv
        rv = self._cached_doc = self._make_doc()
        return rv

    @__doc__.setter
    def __doc__(self, val):
        self._orig_doc = val
        self._cached_doc = None

    @property
    def __signature__(self):
        if self._sig is None:
            sig = inspect.signature(self.orig_func)
            # `backend` is now a reserved argument used by dispatching.
            # assert "backend" not in sig.parameters
            if not any(
                p.kind == inspect.Parameter.VAR_KEYWORD for p in sig.parameters.values()
            ):
                sig = sig.replace(
                    parameters=[
                        *sig.parameters.values(),
                        inspect.Parameter(
                            "backend", inspect.Parameter.KEYWORD_ONLY, default=None
                        ),
                        inspect.Parameter(
                            "backend_kwargs", inspect.Parameter.VAR_KEYWORD
                        ),
                    ]
                )
            else:
                *parameters, var_keyword = sig.parameters.values()
                sig = sig.replace(
                    parameters=[
                        *parameters,
                        inspect.Parameter(
                            "backend", inspect.Parameter.KEYWORD_ONLY, default=None
                        ),
                        var_keyword,
                    ]
                )
            self._sig = sig
        return self._sig

    def __call__(self, /, *args, backend=None, **kwargs):
        if kwargs:
            # Separate `<backend>_kwargs=...` keywords
            new_kwargs = {}
            backends_kwargs = {}
            for k, v in kwargs.items():
                if k.endswith("_kwargs"):
                    backends_kwargs[k[:-7]] = v
                else:
                    new_kwargs[k] = v
            kwargs = new_kwargs
            # Should we warn or log if `backends_kwargs` has backends that are not installed?
        else:
            backends_kwargs = kwargs

        if not backends:
            # Fast path if no backends are installed
            return self.orig_func(*args, **kwargs)

        # Use `backend_name` in this function instead of `backend`
        backend_name = backend
        if backend_name is not None and backend_name not in backends:
            raise ImportError(f"Unable to load backend: {backend_name}")

        graphs_resolved = {}
        for gname, pos in self.graphs.items():
            if pos < len(args):
                if gname in kwargs:
                    raise TypeError(f"{self.name}() got multiple values for {gname!r}")
                val = args[pos]
            elif gname in kwargs:
                val = kwargs[gname]
            elif gname not in self.optional_graphs:
                raise TypeError(
                    f"{self.name}() missing required graph argument: {gname}"
                )
            else:
                continue
            if val is None:
                if gname not in self.optional_graphs:
                    raise TypeError(
                        f"{self.name}() required graph argument {gname!r} is None; must be a graph"
                    )
            else:
                graphs_resolved[gname] = val

        # Alternative to the above that does not check duplicated args or missing required graphs.
        # graphs_resolved = {
        #     val
        #     for gname, pos in self.graphs.items()
        #     if (val := args[pos] if pos < len(args) else kwargs.get(gname)) is not None
        # }

<<<<<<< HEAD
        if self._is_testing and self._automatic_backends and backend_name is None:
            # Special path if we are running networkx tests with a backend.
            return self._convert_and_call_for_tests(
                self._automatic_backends[0],
                args,
                kwargs,
                backends_kwargs,
                fallback_to_nx=self._fallback_to_nx,
            )

=======
>>>>>>> 051ffc1f
        # Check if any graph comes from a backend
        if self.list_graphs:
            # Make sure we don't lose values by consuming an iterator
            args = list(args)
            for gname in self.list_graphs & graphs_resolved.keys():
                val = list(graphs_resolved[gname])
                graphs_resolved[gname] = val
                if gname in kwargs:
                    kwargs[gname] = val
                else:
                    args[self.graphs[gname]] = val

            has_backends = any(
                hasattr(g, "__networkx_backend__")
                if gname not in self.list_graphs
                else any(hasattr(g2, "__networkx_backend__") for g2 in g)
                for gname, g in graphs_resolved.items()
            )
            if has_backends:
                graph_backend_names = {
                    getattr(g, "__networkx_backend__", "networkx")
                    for gname, g in graphs_resolved.items()
                    if gname not in self.list_graphs
                }
                for gname in self.list_graphs & graphs_resolved.keys():
                    graph_backend_names.update(
                        getattr(g, "__networkx_backend__", "networkx")
                        for g in graphs_resolved[gname]
                    )
        else:
            has_backends = any(
                hasattr(g, "__networkx_backend__") for g in graphs_resolved.values()
            )
            if has_backends:
                graph_backend_names = {
                    getattr(g, "__networkx_backend__", "networkx")
                    for g in graphs_resolved.values()
                }

        if self._is_testing and self._automatic_backends and backend_name is None:
            # Special path if we are running networkx tests with a backend.
            # This even runs for (and handles) functions that mutate input graphs.
            return self._convert_and_call_for_tests(
                self._automatic_backends[0],
                args,
                kwargs,
                fallback_to_nx=self._fallback_to_nx,
            )

        if has_backends:
            # Dispatchable graphs found! Dispatch to backend function.
            # We don't handle calls with different backend graphs yet,
            # but we may be able to convert additional networkx graphs.
            backend_names = graph_backend_names - {"networkx"}
            if len(backend_names) != 1:
                # Future work: convert between backends and run if multiple backends found
                raise TypeError(
                    f"{self.name}() graphs must all be from the same backend, found {backend_names}"
                )
            [graph_backend_name] = backend_names
            if backend_name is not None and backend_name != graph_backend_name:
                # Future work: convert between backends to `backend_name` backend
                raise TypeError(
                    f"{self.name}() is unable to convert graph from backend {graph_backend_name!r} "
                    f"to the specified backend {backend_name!r}."
                )
            if graph_backend_name not in backends:
                raise ImportError(f"Unable to load backend: {graph_backend_name}")
            if (
                "networkx" in graph_backend_names
                and graph_backend_name not in self._automatic_backends
            ):
                # Not configured to convert networkx graphs to this backend
                raise TypeError(
                    f"Unable to convert inputs and run {self.name}. "
                    f"{self.name}() has networkx and {graph_backend_name} graphs, but NetworkX is not "
                    f"configured to automatically convert graphs from networkx to {graph_backend_name}."
                )
            backend = _load_backend(graph_backend_name)
            if hasattr(backend, self.name):
                if "networkx" in graph_backend_names:
                    # We need to convert networkx graphs to backend graphs.
                    # There is currently no need to check `self.mutates_input` here.
                    return self._convert_and_call(
                        graph_backend_name,
                        args,
                        kwargs,
                        backends_kwargs,
                        fallback_to_nx=self._fallback_to_nx,
                    )
                # All graphs are backend graphs--no need to convert!
                return getattr(backend, self.name)(
                    *args, **kwargs, **backends_kwargs.get(graph_backend_name, {})
                )
            # Future work: try to convert and run with other backends in self._automatic_backends
            raise NetworkXNotImplemented(
                f"'{self.name}' not implemented by {graph_backend_name}"
            )

        # If backend was explicitly given by the user, so we need to use it no matter what
        if backend_name is not None:
            return self._convert_and_call(
                backend_name, args, kwargs, backends_kwargs, fallback_to_nx=False
            )

        # Only networkx graphs; try to convert and run with a backend with automatic
        # conversion, but don't do this by default for graph generators or loaders,
        # or if the functions mutates an input graph or returns a graph.
        if (
            not self._returns_graph
            and (
                not self.mutates_input
                or isinstance(self.mutates_input, dict)
                # If `mutates_input` begins with "not ", then assume the argument is boolean,
                # otherwise treat it as a node or edge attribute if it's not None.
                and any(
                    not (
                        args[arg_pos]
                        if len(args) > arg_pos
                        else kwargs.get(arg_name[4:], True)
                    )
                    if arg_name.startswith("not ")
                    else (
                        args[arg_pos] if len(args) > arg_pos else kwargs.get(arg_name)
                    )
                    is not None
                    for arg_name, arg_pos in self.mutates_input.items()
                )
            )
        ):
            # Should we warn or log if we don't convert b/c the input will be mutated?
            for backend_name in self._automatic_backends:
                if self._can_backend_run(
                    backend_name,
                    *args,
                    **kwargs,
                    **backends_kwargs.get(backend_name, {}),
                ):
                    return self._convert_and_call(
                        backend_name,
                        args,
                        kwargs,
                        backends_kwargs,
                        fallback_to_nx=self._fallback_to_nx,
                    )
        # Default: run with networkx on networkx inputs
        return self.orig_func(*args, **kwargs)

    def _can_backend_run(self, backend_name, /, *args, **kwargs):
        """Can the specified backend run this algorithms with these arguments?"""
        backend = _load_backend(backend_name)
        return hasattr(backend, self.name) and (
            not hasattr(backend, "can_run") or backend.can_run(self.name, args, kwargs)
        )

    def _convert_arguments(self, backend_name, args, kwargs):
        """Convert graph arguments to the specified backend.

        Returns
        -------
        args tuple and kwargs dict
        """
        bound = self.__signature__.bind(*args, **kwargs)
        bound.apply_defaults()
        if not self.graphs:
            bound_kwargs = bound.kwargs
            del bound_kwargs["backend"]
            return bound.args, bound_kwargs
        # Convert graphs into backend graph-like object
        # Include the edge and/or node labels if provided to the algorithm
        preserve_edge_attrs = self.preserve_edge_attrs
        edge_attrs = self.edge_attrs
        if preserve_edge_attrs is False:
            # e.g. `preserve_edge_attrs=False`
            pass
        elif preserve_edge_attrs is True:
            # e.g. `preserve_edge_attrs=True`
            edge_attrs = None
        elif isinstance(preserve_edge_attrs, str):
            if bound.arguments[preserve_edge_attrs] is True or callable(
                bound.arguments[preserve_edge_attrs]
            ):
                # e.g. `preserve_edge_attrs="attr"` and `func(attr=True)`
                # e.g. `preserve_edge_attrs="attr"` and `func(attr=myfunc)`
                preserve_edge_attrs = True
                edge_attrs = None
            elif bound.arguments[preserve_edge_attrs] is False and (
                isinstance(edge_attrs, str)
                and edge_attrs == preserve_edge_attrs
                or isinstance(edge_attrs, dict)
                and preserve_edge_attrs in edge_attrs
            ):
                # e.g. `preserve_edge_attrs="attr"` and `func(attr=False)`
                # Treat `False` argument as meaning "preserve_edge_data=False"
                # and not `False` as the edge attribute to use.
                preserve_edge_attrs = False
                edge_attrs = None
            else:
                # e.g. `preserve_edge_attrs="attr"` and `func(attr="weight")`
                preserve_edge_attrs = False
        # Else: e.g. `preserve_edge_attrs={"G": {"weight": 1}}`

        if edge_attrs is None:
            # May have been set to None above b/c all attributes are preserved
            pass
        elif isinstance(edge_attrs, str):
            if edge_attrs[0] == "[":
                # e.g. `edge_attrs="[edge_attributes]"` (argument of list of attributes)
                # e.g. `func(edge_attributes=["foo", "bar"])`
                edge_attrs = {
                    edge_attr: 1 for edge_attr in bound.arguments[edge_attrs[1:-1]]
                }
            elif callable(bound.arguments[edge_attrs]):
                # e.g. `edge_attrs="weight"` and `func(weight=myfunc)`
                preserve_edge_attrs = True
                edge_attrs = None
            elif bound.arguments[edge_attrs] is not None:
                # e.g. `edge_attrs="weight"` and `func(weight="foo")` (default of 1)
                edge_attrs = {bound.arguments[edge_attrs]: 1}
            elif self.name == "to_numpy_array" and hasattr(
                bound.arguments["dtype"], "names"
            ):
                # Custom handling: attributes may be obtained from `dtype`
                edge_attrs = {
                    edge_attr: 1 for edge_attr in bound.arguments["dtype"].names
                }
            else:
                # e.g. `edge_attrs="weight"` and `func(weight=None)`
                edge_attrs = None
        else:
            # e.g. `edge_attrs={"attr": "default"}` and `func(attr="foo", default=7)`
            # e.g. `edge_attrs={"attr": 0}` and `func(attr="foo")`
            edge_attrs = {
                edge_attr: bound.arguments.get(val, 1) if isinstance(val, str) else val
                for key, val in edge_attrs.items()
                if (edge_attr := bound.arguments[key]) is not None
            }

        preserve_node_attrs = self.preserve_node_attrs
        node_attrs = self.node_attrs
        if preserve_node_attrs is False:
            # e.g. `preserve_node_attrs=False`
            pass
        elif preserve_node_attrs is True:
            # e.g. `preserve_node_attrs=True`
            node_attrs = None
        elif isinstance(preserve_node_attrs, str):
            if bound.arguments[preserve_node_attrs] is True or callable(
                bound.arguments[preserve_node_attrs]
            ):
                # e.g. `preserve_node_attrs="attr"` and `func(attr=True)`
                # e.g. `preserve_node_attrs="attr"` and `func(attr=myfunc)`
                preserve_node_attrs = True
                node_attrs = None
            elif bound.arguments[preserve_node_attrs] is False and (
                isinstance(node_attrs, str)
                and node_attrs == preserve_node_attrs
                or isinstance(node_attrs, dict)
                and preserve_node_attrs in node_attrs
            ):
                # e.g. `preserve_node_attrs="attr"` and `func(attr=False)`
                # Treat `False` argument as meaning "preserve_node_data=False"
                # and not `False` as the node attribute to use. Is this used?
                preserve_node_attrs = False
                node_attrs = None
            else:
                # e.g. `preserve_node_attrs="attr"` and `func(attr="weight")`
                preserve_node_attrs = False
        # Else: e.g. `preserve_node_attrs={"G": {"pos": None}}`

        if node_attrs is None:
            # May have been set to None above b/c all attributes are preserved
            pass
        elif isinstance(node_attrs, str):
            if node_attrs[0] == "[":
                # e.g. `node_attrs="[node_attributes]"` (argument of list of attributes)
                # e.g. `func(node_attributes=["foo", "bar"])`
                node_attrs = {
                    node_attr: None for node_attr in bound.arguments[node_attrs[1:-1]]
                }
            elif callable(bound.arguments[node_attrs]):
                # e.g. `node_attrs="weight"` and `func(weight=myfunc)`
                preserve_node_attrs = True
                node_attrs = None
            elif bound.arguments[node_attrs] is not None:
                # e.g. `node_attrs="weight"` and `func(weight="foo")`
                node_attrs = {bound.arguments[node_attrs]: None}
            else:
                # e.g. `node_attrs="weight"` and `func(weight=None)`
                node_attrs = None
        else:
            # e.g. `node_attrs={"attr": "default"}` and `func(attr="foo", default=7)`
            # e.g. `node_attrs={"attr": 0}` and `func(attr="foo")`
            node_attrs = {
                node_attr: bound.arguments.get(val) if isinstance(val, str) else val
                for key, val in node_attrs.items()
                if (node_attr := bound.arguments[key]) is not None
            }

        preserve_graph_attrs = self.preserve_graph_attrs

        # It should be safe to assume that we either have networkx graphs or backend graphs.
        # Future work: allow conversions between backends.
        backend = _load_backend(backend_name)
        for gname in self.graphs:
            if gname in self.list_graphs:
                bound.arguments[gname] = [
                    backend.convert_from_nx(
                        g,
                        edge_attrs=edge_attrs,
                        node_attrs=node_attrs,
                        preserve_edge_attrs=preserve_edge_attrs,
                        preserve_node_attrs=preserve_node_attrs,
                        preserve_graph_attrs=preserve_graph_attrs,
                        name=self.name,
                        graph_name=gname,
                    )
                    if getattr(g, "__networkx_backend__", "networkx") == "networkx"
                    else g
                    for g in bound.arguments[gname]
                ]
            else:
                graph = bound.arguments[gname]
                if graph is None:
                    if gname in self.optional_graphs:
                        continue
                    raise TypeError(
                        f"Missing required graph argument `{gname}` in {self.name} function"
                    )
                if isinstance(preserve_edge_attrs, dict):
                    preserve_edges = False
                    edges = preserve_edge_attrs.get(gname, edge_attrs)
                else:
                    preserve_edges = preserve_edge_attrs
                    edges = edge_attrs
                if isinstance(preserve_node_attrs, dict):
                    preserve_nodes = False
                    nodes = preserve_node_attrs.get(gname, node_attrs)
                else:
                    preserve_nodes = preserve_node_attrs
                    nodes = node_attrs
                if isinstance(preserve_graph_attrs, set):
                    preserve_graph = gname in preserve_graph_attrs
                else:
                    preserve_graph = preserve_graph_attrs
                if getattr(graph, "__networkx_backend__", "networkx") == "networkx":
                    bound.arguments[gname] = backend.convert_from_nx(
                        graph,
                        edge_attrs=edges,
                        node_attrs=nodes,
                        preserve_edge_attrs=preserve_edges,
                        preserve_node_attrs=preserve_nodes,
                        preserve_graph_attrs=preserve_graph,
                        name=self.name,
                        graph_name=gname,
                    )
        bound_kwargs = bound.kwargs
        del bound_kwargs["backend"]
        return bound.args, bound_kwargs

    def _convert_and_call(
        self, backend_name, args, kwargs, backends_kwargs, *, fallback_to_nx=False
    ):
        """Call this dispatchable function with a backend, converting graphs if necessary."""
        backend = _load_backend(backend_name)
        if not self._can_backend_run(
            backend_name, *args, **kwargs, **backends_kwargs.get(backend_name, {})
        ):
            if fallback_to_nx:
                return self.orig_func(*args, **kwargs)
            msg = f"'{self.name}' not implemented by {backend_name}"
            if hasattr(backend, self.name):
                msg += " with the given arguments"
            raise RuntimeError(msg)

        try:
            converted_args, converted_kwargs = self._convert_arguments(
                backend_name, args, kwargs
            )
            result = getattr(backend, self.name)(
                *converted_args,
                **converted_kwargs,
                **backends_kwargs.get(backend_name, {}),
            )
        except (NotImplementedError, NetworkXNotImplemented) as exc:
            if fallback_to_nx:
                return self.orig_func(*args, **kwargs)
            raise

        return result

    def _convert_and_call_for_tests(
        self, backend_name, args, kwargs, backends_kwargs, *, fallback_to_nx=False
    ):
        """Call this dispatchable function with a backend; for use with testing."""
        backend = _load_backend(backend_name)
        if not self._can_backend_run(
            backend_name, *args, **kwargs, **backends_kwargs.get(backend_name, {})
        ):
            if fallback_to_nx or not self.graphs:
                return self.orig_func(*args, **kwargs)

            import pytest

            msg = f"'{self.name}' not implemented by {backend_name}"
            if hasattr(backend, self.name):
                msg += " with the given arguments"
            pytest.xfail(msg)

        from collections.abc import Iterator
        from copy import copy
        from io import BufferedReader, BytesIO
        from itertools import tee
        from random import Random

        from numpy.random import Generator, RandomState

        # We sometimes compare the backend result to the original result,
        # so we need two sets of arguments. We tee iterators and copy
        # random state so that they may be used twice.
        if not args:
            args1 = args2 = args
        else:
            args1, args2 = zip(
                *(
                    (arg, copy(arg))
                    if isinstance(arg, BytesIO | Random | Generator | RandomState)
                    else tee(arg)
                    if isinstance(arg, Iterator) and not isinstance(arg, BufferedReader)
                    else (arg, arg)
                    for arg in args
                )
            )
        if not kwargs:
            kwargs1 = kwargs2 = kwargs
        else:
            kwargs1, kwargs2 = zip(
                *(
                    ((k, v), (k, copy(v)))
                    if isinstance(v, BytesIO | Random | Generator | RandomState)
                    else ((k, (teed := tee(v))[0]), (k, teed[1]))
                    if isinstance(v, Iterator) and not isinstance(v, BufferedReader)
                    else ((k, v), (k, v))
                    for k, v in kwargs.items()
                )
            )
            kwargs1 = dict(kwargs1)
            kwargs2 = dict(kwargs2)
        try:
            converted_args, converted_kwargs = self._convert_arguments(
                backend_name, args1, kwargs1
            )
            result = getattr(backend, self.name)(
                *converted_args,
                **converted_kwargs,
                **backends_kwargs.get(backend_name, {}),
            )
        except (NotImplementedError, NetworkXNotImplemented) as exc:
            if fallback_to_nx:
                return self.orig_func(*args2, **kwargs2)
            import pytest

            pytest.xfail(
                exc.args[0] if exc.args else f"{self.name} raised {type(exc).__name__}"
            )
        # Verify that `self._returns_graph` is correct. This compares the return type
        # to the type expected from `self._returns_graph`. This handles tuple and list
        # return types, but *does not* catch functions that yield graphs.
        if (
            self._returns_graph
            != (
                isinstance(result, nx.Graph)
                or hasattr(result, "__networkx_backend__")
                or isinstance(result, tuple | list)
                and any(
                    isinstance(x, nx.Graph) or hasattr(x, "__networkx_backend__")
                    for x in result
                )
            )
            and not (
                # May return Graph or None
                self.name in {"check_planarity", "check_planarity_recursive"}
                and any(x is None for x in result)
            )
            and not (
                # May return Graph or dict
                self.name in {"held_karp_ascent"}
                and any(isinstance(x, dict) for x in result)
            )
            and self.name
            not in {
                # yields graphs
                "all_triads",
                "general_k_edge_subgraphs",
                # yields graphs or arrays
                "nonisomorphic_trees",
            }
        ):
            raise RuntimeError(f"`returns_graph` is incorrect for {self.name}")

        if self.name in {
            "edmonds_karp_core",
            "barycenter",
            "contracted_edge",
            "contracted_nodes",
            "stochastic_graph",
            "relabel_nodes",
        }:
            # Special-case algorithms that mutate input graphs
            bound = self.__signature__.bind(*converted_args, **converted_kwargs)
            bound.apply_defaults()
            bound2 = self.__signature__.bind(*args2, **kwargs2)
            bound2.apply_defaults()
            if self.name == "edmonds_karp_core":
                R1 = backend.convert_to_nx(bound.arguments["R"])
                R2 = bound2.arguments["R"]
                for k, v in R1.edges.items():
                    R2.edges[k]["flow"] = v["flow"]
            elif self.name == "barycenter" and bound.arguments["attr"] is not None:
                G1 = backend.convert_to_nx(bound.arguments["G"])
                G2 = bound2.arguments["G"]
                attr = bound.arguments["attr"]
                for k, v in G1.nodes.items():
                    G2.nodes[k][attr] = v[attr]
            elif (
                self.name in {"contracted_nodes", "contracted_edge"}
                and not bound.arguments["copy"]
            ):
                # Edges and nodes changed; node "contraction" and edge "weight" attrs
                G1 = backend.convert_to_nx(bound.arguments["G"])
                G2 = bound2.arguments["G"]
                G2.__dict__.update(G1.__dict__)
            elif self.name == "stochastic_graph" and not bound.arguments["copy"]:
                G1 = backend.convert_to_nx(bound.arguments["G"])
                G2 = bound2.arguments["G"]
                for k, v in G1.edges.items():
                    G2.edges[k]["weight"] = v["weight"]
            elif self.name == "relabel_nodes" and not bound.arguments["copy"]:
                G1 = backend.convert_to_nx(bound.arguments["G"])
                G2 = bound2.arguments["G"]
                if G1 is G2:
                    return G2
                G2._node.clear()
                G2._node.update(G1._node)
                G2._adj.clear()
                G2._adj.update(G1._adj)
                if hasattr(G1, "_pred") and hasattr(G2, "_pred"):
                    G2._pred.clear()
                    G2._pred.update(G1._pred)
                if hasattr(G1, "_succ") and hasattr(G2, "_succ"):
                    G2._succ.clear()
                    G2._succ.update(G1._succ)
                return G2
            return backend.convert_to_nx(result)

        converted_result = backend.convert_to_nx(result)
        if isinstance(converted_result, nx.Graph) and self.name not in {
            "boykov_kolmogorov",
            "preflow_push",
            "quotient_graph",
            "shortest_augmenting_path",
            "spectral_graph_forge",
            # We don't handle tempfile.NamedTemporaryFile arguments
            "read_gml",
            "read_graph6",
            "read_sparse6",
            # We don't handle io.BufferedReader arguments
            "bipartite_read_edgelist",
            "read_adjlist",
            "read_edgelist",
            "read_graphml",
            "read_multiline_adjlist",
            "read_pajek",
            # graph comparison fails b/c of nan values
            "read_gexf",
        }:
            # For graph return types (e.g. generators), we compare that results are
            # the same between the backend and networkx, then return the original
            # networkx result so the iteration order will be consistent in tests.
            G = self.orig_func(*args2, **kwargs2)
            if not nx.utils.graphs_equal(G, converted_result):
                assert G.number_of_nodes() == converted_result.number_of_nodes()
                assert G.number_of_edges() == converted_result.number_of_edges()
                assert G.graph == converted_result.graph
                assert G.nodes == converted_result.nodes
                assert G.adj == converted_result.adj
                assert type(G) is type(converted_result)
                raise AssertionError("Graphs are not equal")
            return G
        return converted_result

    def _make_doc(self):
        if not self.backends:
            return self._orig_doc
        lines = [
            "Backends",
            "--------",
        ]
        for backend in sorted(self.backends):
            info = backend_info[backend]
            if "short_summary" in info:
                lines.append(f"{backend} : {info['short_summary']}")
            else:
                lines.append(backend)
            if "functions" not in info or self.name not in info["functions"]:
                lines.append("")
                continue

            func_info = info["functions"][self.name]

            # Renaming extra_docstring to additional_docs
            if func_docs := (
                func_info.get("additional_docs") or func_info.get("extra_docstring")
            ):
                lines.extend(
                    f"  {line}" if line else line for line in func_docs.split("\n")
                )
                add_gap = True
            else:
                add_gap = False

            # Renaming extra_parameters to additional_parameters
            if extra_parameters := (
                func_info.get("extra_parameters")
                or func_info.get("additional_parameters")
            ):
                if add_gap:
                    lines.append("")
                lines.append("  Additional parameters:")
                for param in sorted(extra_parameters):
                    lines.append(f"    {param}")
                    if desc := extra_parameters[param]:
                        lines.append(f"      {desc}")
                    lines.append("")
            else:
                lines.append("")

            if func_url := func_info.get("url"):
                lines.append(f"[`Source <{func_url}>`_]")
                lines.append("")

        lines.pop()  # Remove last empty line
        to_add = "\n    ".join(lines)
        return f"{self._orig_doc.rstrip()}\n\n    {to_add}"

    def __reduce__(self):
        """Allow this object to be serialized with pickle.

        This uses the global registry `_registered_algorithms` to deserialize.
        """
        return _restore_dispatchable, (self.name,)


def _restore_dispatchable(name):
    return _registered_algorithms[name]


if os.environ.get("_NETWORKX_BUILDING_DOCS_"):
    # When building docs with Sphinx, use the original function with the
    # dispatched __doc__, b/c Sphinx renders normal Python functions better.
    # This doesn't show e.g. `*, backend=None, **backend_kwargs` in the
    # signatures, which is probably okay. It does allow the docstring to be
    # updated based on the installed backends.
    _orig_dispatchable = _dispatchable

    def _dispatchable(func=None, **kwargs):  # type: ignore[no-redef]
        if func is None:
            return partial(_dispatchable, **kwargs)
        dispatched_func = _orig_dispatchable(func, **kwargs)
        func.__doc__ = dispatched_func.__doc__
        return func

    _dispatchable.__doc__ = _orig_dispatchable.__new__.__doc__  # type: ignore[method-assign,assignment]
    _sig = inspect.signature(_orig_dispatchable.__new__)
    _dispatchable.__signature__ = _sig.replace(  # type: ignore[method-assign,assignment]
        parameters=[v for k, v in _sig.parameters.items() if k != "cls"]
    )<|MERGE_RESOLUTION|>--- conflicted
+++ resolved
@@ -488,19 +488,6 @@
         #     if (val := args[pos] if pos < len(args) else kwargs.get(gname)) is not None
         # }
 
-<<<<<<< HEAD
-        if self._is_testing and self._automatic_backends and backend_name is None:
-            # Special path if we are running networkx tests with a backend.
-            return self._convert_and_call_for_tests(
-                self._automatic_backends[0],
-                args,
-                kwargs,
-                backends_kwargs,
-                fallback_to_nx=self._fallback_to_nx,
-            )
-
-=======
->>>>>>> 051ffc1f
         # Check if any graph comes from a backend
         if self.list_graphs:
             # Make sure we don't lose values by consuming an iterator
@@ -547,6 +534,7 @@
                 self._automatic_backends[0],
                 args,
                 kwargs,
+                backends_kwargs,
                 fallback_to_nx=self._fallback_to_nx,
             )
 
