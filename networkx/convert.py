--- conflicted
+++ resolved
@@ -79,12 +79,9 @@
             if hasattr(data, 'graph'):  # data.graph should be dict-like
                 result.graph.update(data.graph)
             if hasattr(data, 'nodes'):  # data.nodes should be dict-like
-<<<<<<< HEAD
-=======
                 # result.add_node_from(data.nodes.items()) possible but
                 # for custom node_attr_dict_factory which may be hashable
                 # will be unexpected behavior
->>>>>>> 25248f1a
                 for n, dd in data.nodes.items():
                     result._node[n].update(dd)
             return result
