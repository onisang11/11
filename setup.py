"""
Setup script for networkx

You can install networkx with

python setup.py install
"""
from glob import glob
import os
import sys

if os.path.exists("MANIFEST"):
    os.remove("MANIFEST")

from setuptools import setup

if sys.argv[-1] == "setup.py":
    print("To install, run 'python setup.py install'")
    print()

if sys.version_info[:2] < (3, 6):
    error = (
        "NetworkX 2.5+ requires Python 3.6 or later (%d.%d detected). \n"
        "For Python 2.7, please install version 2.2 using: \n"
        "$ pip install 'networkx==2.2'" % sys.version_info[:2]
    )
    sys.stderr.write(error + "\n")
    sys.exit(1)

# Write the version information.
sys.path.insert(0, "networkx")
import release

version = release.write_versionfile()
sys.path.pop(0)

packages = [
    "networkx",
    "networkx.algorithms",
    "networkx.algorithms.assortativity",
    "networkx.algorithms.bipartite",
    "networkx.algorithms.node_classification",
    "networkx.algorithms.centrality",
    "networkx.algorithms.community",
    "networkx.algorithms.components",
    "networkx.algorithms.connectivity",
    "networkx.algorithms.coloring",
    "networkx.algorithms.flow",
    "networkx.algorithms.traversal",
    "networkx.algorithms.isomorphism",
    "networkx.algorithms.shortest_paths",
    "networkx.algorithms.link_analysis",
    "networkx.algorithms.operators",
    "networkx.algorithms.approximation",
    "networkx.algorithms.tree",
    "networkx.classes",
    "networkx.generators",
    "networkx.drawing",
    "networkx.linalg",
    "networkx.readwrite",
    "networkx.readwrite.json_graph",
    "networkx.tests",
    "networkx.testing",
    "networkx.utils",
]

docdirbase = "share/doc/networkx-%s" % version
# add basic documentation
data = [(docdirbase, glob("*.txt"))]
# add examples
for d in [
    ".",
    "advanced",
    "algorithms",
    "basic",
    "3d_drawing",
    "drawing",
    "graph",
    "javascript",
    "jit",
    "pygraphviz",
    "subclass",
]:
    dd = os.path.join(docdirbase, "examples", d)
    pp = os.path.join("examples", d)
    data.append((dd, glob(os.path.join(pp, "*.txt"))))
    data.append((dd, glob(os.path.join(pp, "*.py"))))
    data.append((dd, glob(os.path.join(pp, "*.bz2"))))
    data.append((dd, glob(os.path.join(pp, "*.gz"))))
    data.append((dd, glob(os.path.join(pp, "*.mbox"))))
    data.append((dd, glob(os.path.join(pp, "*.edgelist"))))
# add js force examples
dd = os.path.join(docdirbase, "examples", "javascript/force")
pp = os.path.join("examples", "javascript/force")
data.append((dd, glob(os.path.join(pp, "*"))))

# add the tests
package_data = {
    "networkx": ["tests/*.py"],
    "networkx.algorithms": ["tests/*.py"],
    "networkx.algorithms.assortativity": ["tests/*.py"],
    "networkx.algorithms.bipartite": ["tests/*.py"],
    "networkx.algorithms.node_classification": ["tests/*.py"],
    "networkx.algorithms.centrality": ["tests/*.py"],
    "networkx.algorithms.community": ["tests/*.py"],
    "networkx.algorithms.components": ["tests/*.py"],
    "networkx.algorithms.connectivity": ["tests/*.py"],
    "networkx.algorithms.coloring": ["tests/*.py"],
    "networkx.algorithms.flow": ["tests/*.py", "tests/*.bz2"],
    "networkx.algorithms.isomorphism": ["tests/*.py", "tests/*.*99"],
    "networkx.algorithms.link_analysis": ["tests/*.py"],
    "networkx.algorithms.approximation": ["tests/*.py"],
    "networkx.algorithms.operators": ["tests/*.py"],
    "networkx.algorithms.shortest_paths": ["tests/*.py"],
    "networkx.algorithms.traversal": ["tests/*.py"],
    "networkx.algorithms.tree": ["tests/*.py"],
    "networkx.classes": ["tests/*.py"],
    "networkx.generators": ["tests/*.py", "atlas.dat.gz"],
<<<<<<< HEAD
    "networkx.drawing": ["tests/*.py", "placeholders/*.tex", "tests/*.tex"],
=======
    "networkx.drawing": ["tests/*.py"],
>>>>>>> 8daff1a1
    "networkx.linalg": ["tests/*.py"],
    "networkx.readwrite": ["tests/*.py"],
    "networkx.readwrite.json_graph": ["tests/*.py"],
    "networkx.testing": ["tests/*.py"],
<<<<<<< HEAD
    "networkx.utils": ["tests/*.py"]
=======
    "networkx.utils": ["tests/*.py"],
}

install_requires = ["decorator>=4.3.0"]
extras_require = {
    "all": [
        "numpy",
        "scipy",
        "pandas",
        "matplotlib",
        "pygraphviz",
        "pydot",
        "pyyaml",
        "gdal",
        "lxml",
        "pytest",
    ],
    "gdal": ["gdal"],
    "lxml": ["lxml"],
    "matplotlib": ["matplotlib"],
    "pytest": ["pytest"],
    "numpy": ["numpy"],
    "pandas": ["pandas"],
    "pydot": ["pydot"],
    "pygraphviz": ["pygraphviz"],
    "pyyaml": ["pyyaml"],
    "scipy": ["scipy"],
>>>>>>> 8daff1a1
}

with open("README.rst", "r") as fh:
    long_description = fh.read()

if __name__ == "__main__":

    setup(
        name=release.name.lower(),
        version=version,
        maintainer=release.maintainer,
        maintainer_email=release.maintainer_email,
        author=release.authors["Hagberg"][0],
        author_email=release.authors["Hagberg"][1],
        description=release.description,
        keywords=release.keywords,
        long_description=long_description,
        platforms=release.platforms,
        url=release.url,
        project_urls=release.project_urls,
        classifiers=release.classifiers,
        packages=packages,
        data_files=data,
        package_data=package_data,
        install_requires=install_requires,
        extras_require=extras_require,
        python_requires=">=3.6",
        zip_safe=False,
    )<|MERGE_RESOLUTION|>--- conflicted
+++ resolved
@@ -116,18 +116,11 @@
     "networkx.algorithms.tree": ["tests/*.py"],
     "networkx.classes": ["tests/*.py"],
     "networkx.generators": ["tests/*.py", "atlas.dat.gz"],
-<<<<<<< HEAD
     "networkx.drawing": ["tests/*.py", "placeholders/*.tex", "tests/*.tex"],
-=======
-    "networkx.drawing": ["tests/*.py"],
->>>>>>> 8daff1a1
     "networkx.linalg": ["tests/*.py"],
     "networkx.readwrite": ["tests/*.py"],
     "networkx.readwrite.json_graph": ["tests/*.py"],
     "networkx.testing": ["tests/*.py"],
-<<<<<<< HEAD
-    "networkx.utils": ["tests/*.py"]
-=======
     "networkx.utils": ["tests/*.py"],
 }
 
@@ -155,7 +148,6 @@
     "pygraphviz": ["pygraphviz"],
     "pyyaml": ["pyyaml"],
     "scipy": ["scipy"],
->>>>>>> 8daff1a1
 }
 
 with open("README.rst", "r") as fh:
