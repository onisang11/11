name: coverage

on:
  push:
<<<<<<< HEAD
    branches: [ v2.8 ]
  pull_request:
    branches: [ v2.8 ]
=======
    branches: [main]
  pull_request:
    branches: [main]
>>>>>>> 9b9d75db

jobs:
  report:
    runs-on: ubuntu-22.04
    strategy:
      matrix:
        python-version: ["3.10"]
    steps:
      - uses: actions/checkout@v3
      - name: Set up Python ${{ matrix.python-version }}
        uses: actions/setup-python@v3
        with:
          python-version: ${{ matrix.python-version }}

      - name: Before install
        run: |
          sudo apt-get update
          sudo apt-get install graphviz graphviz-dev

      - name: Install packages
        run: |
          pip install --upgrade pip wheel setuptools
          pip install -r requirements/default.txt -r requirements/test.txt
          pip install -r requirements/extra.txt
          pip install .
          pip list

      - name: Test NetworkX
        run: |
          pytest --cov=networkx --runslow --doctest-modules --durations=20 --pyargs networkx
          codecov<|MERGE_RESOLUTION|>--- conflicted
+++ resolved
@@ -2,15 +2,9 @@
 
 on:
   push:
-<<<<<<< HEAD
-    branches: [ v2.8 ]
-  pull_request:
-    branches: [ v2.8 ]
-=======
     branches: [main]
   pull_request:
     branches: [main]
->>>>>>> 9b9d75db
 
 jobs:
   report:
