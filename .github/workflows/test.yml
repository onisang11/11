--- conflicted
+++ resolved
@@ -1,12 +1,6 @@
 name: test
 
-on:
-  push:
-    branches:
-      - v2.8
-  pull_request:
-    branches:
-      - v2.8
+on: [push, pull_request]
 
 jobs:
   base:
@@ -64,60 +58,6 @@
         os: [ubuntu-22.04, macos-latest, windows-latest]
         python-version: ["3.8", "3.9", "3.10"]
     steps:
-<<<<<<< HEAD
-    - uses: actions/checkout@v3
-    - name: Set up Python ${{ matrix.python-version }}
-      uses: actions/setup-python@v3
-      with:
-        python-version: ${{ matrix.python-version }}
-
-    - name: Before install (Linux)
-      if: runner.os == 'Linux'
-      run: sudo apt-get update && sudo apt-get install graphviz graphviz-dev
-
-    - name: Before install (macOS)
-      if: runner.os == 'macOS'
-      run: brew install graphviz
-
-    - name: Before install (Windows)
-      if: runner.os == 'Windows'
-      run: choco install graphviz
-
-    - name: Install packages (Linux)
-      if: runner.os == 'Linux'
-      run: |
-        pip install --upgrade pip wheel setuptools
-        pip install -r requirements/default.txt -r requirements/test.txt
-        pip install -r requirements/extra.txt
-        pip install .
-        pip list
-    - name: Install packages (macOS)
-      if: runner.os == 'macOS'
-      run: |
-        pip install --upgrade pip wheel setuptools
-        pip install -r requirements/default.txt -r requirements/test.txt
-        pip install --global-option=build_ext --global-option="-I/usr/local/include/" --global-option="-L/usr/local/lib/" pygraphviz
-        pip install -r requirements/extra.txt
-        pip install .
-        pip list
-    - name: Install packages (windows)
-      if: runner.os == 'Windows'
-      run: |
-        echo "C:\Program Files\Graphviz\bin" | Out-File -FilePath $env:GITHUB_PATH -Encoding utf8 -Append
-        python -m pip install --upgrade pip wheel setuptools
-        python -m pip install -r requirements/default.txt -r requirements/test.txt
-        python -m pip install --global-option=build_ext `
-                              --global-option="-IC:\Program Files\Graphviz\include" `
-                              --global-option="-LC:\Program Files\Graphviz\lib" `
-                              pygraphviz
-        python -m pip install -r requirements/extra.txt
-        python -m pip install .
-        python -m pip list
-
-    - name: Test NetworkX
-      run: |
-        pytest --doctest-modules --durations=10 --pyargs networkx
-=======
       - uses: actions/checkout@v3
       - name: Set up Python ${{ matrix.python-version }}
         uses: actions/setup-python@v3
@@ -170,7 +110,6 @@
       - name: Test NetworkX
         run: |
           pytest --doctest-modules --durations=10 --pyargs networkx
->>>>>>> 9b9d75db
 
   prerelease:
     runs-on: ${{ matrix.os }}-latest
