--- conflicted
+++ resolved
@@ -15,11 +15,6 @@
    is_string_like
    flatten
    make_list_of_ints
-<<<<<<< HEAD
-   default_opener
-=======
-   generate_unique_node
->>>>>>> 5b7d549b
    pairwise
    groups
    create_random_state
